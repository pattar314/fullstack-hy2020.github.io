--- conflicted
+++ resolved
@@ -209,11 +209,7 @@
       // steps here
 ```
 
-<<<<<<< HEAD
 As was mentioned [earlier](/en/part11/getting_started_with_git_hub_actions#getting-started-with-workflows) jobs of a workflow are executed in parallel but since we want the linting, testing and deployment to be done first, we set a dependency that the <i>tag\_release</i> waits the another job to execute first since we do not want to tag the release unless it passes tests and is deployed.
-=======
-As was mentioned [earlied](/en/part11/getting_started_with_git_hub_actions#getting-started-with-workflows) jobs of a workflow are executed in parallel but since we want the linting, testing and deployment to be done first, we set a dependency that the <i>tag\_release</i> waits for the other job to execute first since we do not want to tag the release unless it passes tests and is deployed.
->>>>>>> 8ddca9c0
 
 If you're uncertain of the configuration, you can set  <code>DRY_RUN</code> to <code>true</code>, which will make the action output the next version number without creating or tagging the release!
 
