---
mainImage: ../../../images/part-11.svg
part: 11
letter: d
lang: en
---

<div class="content">

Your main branch of the code should always remain <i>green</i>. Being green means that all the steps of your build pipeline should complete successfully: the project should build successfully, tests should run without errors, and the linter shouldn't have anything to complain about, etc.

Why is this important? You will likely deploy your code to production specifically from your main branch. Any failures in the main branch would mean that new features cannot be deployed to production until the issue is sorted out. Sometimes you will discover a nasty bug in production that was not caught by the CI/CD pipeline. In these cases, you want to be able to roll the production environment back to a previous commit in a safe manner.

How do you keep your main branch green then? Avoid committing any changes directly to the main branch. Instead, commit your code on a branch based on the freshest possible version of the main branch. Once you think the branch is ready to be merged into the master you create a GitHub Pull Request (also referred to as <abbr title="Pull Request">PR</abbr>).

### Working with Pull Requests

Pull requests are a core part of the collaboration process when working on any software project with at least two contributors. When making changes to a project you checkout a new branch locally, make and commit your changes, push the branch to the remote repository (in our case to GitHub) and create a pull request for someone to review your changes before those can be merged into the master branch.

There are several reasons why using pull requests and getting your code reviewed by at least one other person is always a good idea.
- Even a seasoned developer can often overlook some issues in their code: we all know of the tunnel vision effect.
- A reviewer can have a different perspective and offer a different point of view.
- After reading through your changes, at least one other developer will be familiar with the changes you've made.
- Using PRs allows you to automatically run all tasks in your CI pipeline before the code gets to the master branch. GitHub Actions provides a trigger for pull requests.

You can configure your GitHub repository in such a way that pull requests cannot be merged until they are approved.

![Compare & pull request](../../images/11/part11d_00.png)

To open a new pull request, open your branch in GitHub and click on the green "Compare & pull request" at the top. You will be presented with the form where you can fill in pull request description.

![Open a new pull request](../../images/11/part11d_01.png)

GitHub's pull request interface presents a description and the discussion interface. At the bottom, it displays all the CI checks (in our case each of our Github Actions) that are configured to run for each PR and the statuses of these checks. A green board is what you aim for! You can click on Details of each check to view details and run logs.


All the workflows we looked at so far were triggered by commits to master branch. To make the workflow run for each pull request we would have to update the trigger part of the workflow. We use the "pull_request" trigger for branch "master" and limit the trigger to events "opened" and "synchronize". Basically, this means, that the workflow will run when a PR into master is opened or updated.

So let us change events that [trigger](https://docs.github.com/en/free-pro-team@latest/actions/reference/events-that-trigger-workflows) of the workflow as follows:

```js
on:
  push:
    branches:
      - master
  pull_request: // highlight-line
    branches: [master] // highlight-line
    types: [opened, synchronize] // highlight-line
```

We shall soon make it impossible to push the code directly to master, but in the meantime, let us still run the workflow also for all the possible direct pushes to master.

</div>

<div class="tasks">

### Exercises 11.14-11.15.

Our workflow is doing a nice job of ensuring good code quality, but since it is run on commits to master, it's catching the problems too late!

#### 11.14 pull request

Update the trigger of the existing workflow as suggested above to run on new pull requests to master.

Create a new branch, commit your changes, and open a pull request to master.


<<<<<<< HEAD
If you are not familiar with the concept of working with branches, check [e.g. this tutorial](https://www.atlassian.com/git/tutorials/using-branches) to get stared.
=======
If you are not familiar with working with braches, check [e.g. this tutorial](https://www.atlassian.com/git/tutorials/using-branches) to get started.
>>>>>>> 88439908

Note that when you open the pull request, make sure that you select here your <i>own</i> repository as the destination <i>base repository</i>. By default, the selection is the original repository by smartly and you **do not want** to do that:

![](../../images/11/15a.png)

In the "Conversation" tab of the pull request you should see your latest commit(s) and the yellow status for checks in progress:

![](../../images/11/16.png)

Once the checks have been run, the status should turn to green. Make sure all the checks pass.

#### 11.15 run deployment step only for master branch

All looks good, but there is actually a pretty serious problem with the current workflow. All the steps, including the deployment, are run also for pull requests. This is surely something we do not want!

<<<<<<< HEAD
Fortunately there is an easy for to the problem! We can add a [if](https://docs.github.com/en/free-pro-team@latest/actions/reference/workflow-syntax-for-github-actions#jobsjob_idif) condition to the deployment step, which ensures that the step is executed only when the code is being merged or pushed to master.
=======
Fortunately, there is an easy for the problem! We can add an [if](https://docs.github.com/en/free-pro-team@latest/actions/reference/workflow-syntax-for-github-actions#jobsjob_idif) condition to the deployment step, which ensures that the step is executed only when the code is being merged or pushed to master.
>>>>>>> 88439908

The workflow [context](https://docs.github.com/en/free-pro-team@latest/actions/reference/context-and-expression-syntax-for-github-actions#contexts) gives various kinds of information about the code the workflow is run.

The relevant information is found in [github context](https://docs.github.com/en/free-pro-team@latest/actions/reference/context-and-expression-syntax-for-github-actions#github-context), the field <i>event_name</i> tells what is the "name" of the event that triggered the workflow. When a pull request is merged, the name of the event is somehow paradoxically <i>push</i>, the same event that happens when pushing the code to the repository. Thus, we get the desired behavior by adding the following condition to the step that deploys the code:

```js
if: ${{ github.event_name == 'push' }}
```

Push some more code to your branch, and ensure that the deployment step <i>is not executed</i> anymore. Then merge the branch to master and make sure that the deployment happens.

</div>

<div class="content">

### Versioning

The most important purpose of versioning is to uniquely identify the software we're running and the code associated with it. 

The ordering of versions is also an important piece of information. For example, if the current release has broken critical functionality and we need to identify the <i>previous version</i> of the software so that we can roll back the release back to a stable state.

#### Semantic Versioning and Hash Versioning

How an application is versioned is sometimes called a versioning strategy. We'll look at and compare two such strategies.

The first one is [semantic versioning](https://semver.org/), where a version is in the form <code>{major}.{minor}.{patch}</code>. For example, if the version is <code>1.2.3</code>, it has <code>1</code> as the major version, <code>2</code> is the minor version, and <code>3</code> is the patch version.

In general, changes that fix the functionality without changing how the application works from the outside are <code>patch</code> changes, changes that make small changes to functionality (as viewed from the outside) are <code>minor</code> changes and changes that completely change the application (or major functionality changes) are <code>major</code> changes. The definitions of each of these terms can vary from project to project. 

For example, npm-libraries are following the semantic versioning. At the time of writing this text (7th December 2020) the most recent version of React is [17.0.1](https://reactjs.org/versions/), so the major version is 17 which is quite recent and it has just been bumped up one patch step, the minor version is still 0.

<i>Hash versioning</i> (also sometimes known as SHA versioning) is quite different. The version "number" in hash versioning is a hash (that looks like a random string) derived from the contents of the repository and the changes introduced in this commit. In git, this is already done for you as the commit hash that is unique for any change set.

Hash versioning is almost always used in conjunction with automation. It's a pain (and error-prone) to copy 32 character long version numbers around to make sure that everything is correctly deployed.

#### But what does the version point to?

Determining what code is in a given version is important and the way this is achieved is again quite different between semantic and hash versioning. In hash versioning (at least in git) it's as simple as looking up the commit based on the hash. This will let us know exactly what code is deployed with which version.

It's a little more complicated when using semantic versioning and there are several ways to approach the problem. These boil down to three possible approaches: something in the code itself, something in the repo or repo metadata, something completely outside the repo.

While we won't cover the last option on the list (since that's a rabbit hole all on its own), it's worth mentioning that this can be as simple as a spreadsheet that lists the Semantic Version and the commit it points to.

For the two repo based approaches, the approach with something in the code usually boils down to a version number in a file and the repo/metadata approach usually relies on [tags](https://www.atlassian.com/git/tutorials/inspecting-a-repository/git-tag) or (in the case of GitHub) releases. In the case of tags or releases, this is relatively simple, the tag or release points to a commit, the code in that commit is the code in the release.

#### Version order

In semantic versioning, even if we have version bumps of different types (major, minor, or patch) it's still quite easy to put the releases in order: 1.3.7 comes before 2.0.0 which itself comes before 2.1.5 which comes before 2.2.0. A list of releases (conveniently provided by a package manager or GitHub) is still needed to know what the last version is but it's easier to look at that list and discuss it: It's easier to say "We need to roll back to 3.2.4" than to try communicate a hash in person.

That's not to say that hashes are inconvenient: if you know which commit caused the particular problem, it's easy enough to look back through a git history and get the hash of the previous commit. But if you have two hashes, say <code>d052aa41edfb4a7671c974c5901f4abe1c2db071</code> and <code>12c6f6738a18154cb1cef7cf0607a681f72eaff3</code>, you really can not say which become earlier in history, you need something more, such as the git log that reveals the ordering.

#### Comparing the Two

We've already touched on some of the advantages and disadvantages of the two versioning methods discussed above but it's perhaps useful to address where they'd each likely be used.

Semantic Versioning works well when deploying services where the version number could be of significance or might actually be looked at. As an example, think of the Javascript libraries that you're using. If you're using version 3.4.6 of a particular library, and there's an update available to 3.4.8, if the library uses semantic versioning, you could (hopefully) safely assume that you're ok to upgrade without breaking anything. If the version jumps to 4.0.1 then maybe it's not such a safe upgrade.

Hash versioning is very useful where most commits are being built into artifacts (e.g. runnable binaries or Docker images) that are themselves uploaded or stored. As an example, if your testing requires building your package into an artifact, uploading it to a server, and running tests against it, it would be convenient to have hash versioning as it would prevent accidents. 

As an example think that you're working on version 3.2.2 and you have a failing test, you fix the failure and push the commit but as you're working in your branch, you're not going to update the version number. Without hash versioning, the artifact name may not change. If there's an error in uploading the artifact, maybe the tests run again with the older artifact (since it's still there and has the same name) and you get the wrong test results. If the artifact is versioned with the hash, then the version number *must* change on every commit and this means that if the upload fails, there will be an error since the artifact you told the tests to run again does not exist.

Having an error happen when something goes wrong is almost always preferable to having a problem silently ignored in CI.

#### Best of Both Worlds

From the above comparison, it would seem that the semantic versioning makes sense for releasing software while hash-based versioning (or artifact naming) makes more sense during development. This doesn't necessarily cause a conflict.

Think of it this way: versioning boils down to a technique that points to a specific commit and says "We'll give this point a name, it's name will be 3.5.5". Nothing is preventing us from also referring to the same commit by its hash.

There is a catch. We discussed at the beginning of this part that we always have to know exactly what is happening with our code, for example, we need to be sure that we have tested the code we want to deploy. Having two parallel versioning (or naming) conventions can make this a little more difficult.

For example, when we have a project that uses hash-based artifact builds for testing, it's always possible to track the result of every build, lint, and test to a specific commit and developers know the state their code is in. This is all automated and transparent to the developers. They never need to be aware of the fact that the CI system is using the commit hash underneath to name build and test artifacts. When the developers merge their code to master, again the CI takes over. This time, it will build and test all the code and give it a semantic version number all in one go. It attaches the version number to the relevant commit with a git tag.

In the above case, the software we release is tested because the CI system makes sure that tests are run on the code it is about to tag. It would not be incorrect to say that the project uses semantic versioning and simply ignore that the CI system tests individual developer branches/PRs with a hash-based naming system. We do this because the version we care about (the one that is released) is given a semantic version.

</div>

<div class="tasks">

### Exercises 11.16-11.17.

Let's extend our workflow so that it will automatically increase (bump) the version when a pull request is merged into master and [tag](https://www.atlassian.com/git/tutorials/inspecting-a-repository/git-tag) the release with the version number. We will use an open source action developed by a third-party: [anothrNick/github-tag-action](https://github.com/anothrNick/github-tag-action). 

#### 11.16 Adding versioning

We will extend our workflow with one step:

```js
- name: Bump version and push tag
  uses: anothrNick/github-tag-action@1.33.0
  env:
    GITHUB_TOKEN: ${{ secrets.GITHUB_TOKEN }}
```

We're passing an environmental variable <code>secrets.GITHUB\_TOKEN</code> to the action. As it is third-party action, it needs the token for authentication in your repository. You can read more [here](https://docs.github.com/en/actions/configuring-and-managing-workflows/authenticating-with-the-github_token) about authentication in GitHub Actions.

The [anothrNick/github-tag-action](https://github.com/anothrNick/github-tag-action) action can accept multiple environmental variables. These variables modify the way the action tags your releases. You can look at these in the [README](https://github.com/anothrNick/github-tag-action) and see what suits your needs. 

As you can see from the documentation by default your releases will receive a *minor* bump, meaning that the middle number will be incremented.

Modify the above configuration so that each new version is by default a _batch_ bump in the version number, so that by default, the last number is increased. 

Remember that we want only to bump the version when the change happens to master branch! So add a similar <code>if</code> condition to prevent version bumps on pull request as was done in [Exercise 11.15](/en/part11/keeping_green#exercises-11-14-15)
 to prevent deployment on pull request releated events.

Complete the workflow and try it out! 

If you're uncertain of the configuration, you can set  <code>DRY_RUN</code> to <code>true</code>, which will make the action output the next version number without creating or tagging the release!

Once the workflow runs successfully, the repository mentions that there are some <i>tags</i>:

![Releases](../../images/11/17.png)

And by clicking it, you can see all the tags (that is the git mechanism to mark a release) listed:

![Releases](../../images/11/18.png)


**Note:** I ended up having this error in the tagging action:

![Releases](../../images/11/19.png)

A quick (but perhaps a bit dirty) way to solve the problem was to checkout the repository once again just before the tagging step:

```js
  - uses: actions/checkout@v2 // highlight-line
  - name: Bump version and push tag
    uses: anothrNick/github-tag-action@1.33.0
    env:
      GITHUB_TOKEN: ${{ secrets.GITHUB_TOKEN }}
```

A better option would perhaps be another job that takes care of tagging.

#### 11.17 Skipping a commit for tagging and deployment

In general the more often you deploy the master to production, the better. However, there might be some valid reasons sometimes to skip a particular commit or a merged pull request to becoming tagged and released to production.

Modify your setup so that if a commit message in a pull request contains _#skip_, the merge will not be deployed to production and it is not tagged with a version number.

**Hints:**  

The easiest way to implement this is to alter the [if](https://docs.github.com/en/free-pro-team@latest/actions/reference/workflow-syntax-for-github-actions#jobsjob_idstepsif) confitions of the relevant steps. Similarly to [exercise 11-5](/en/part11/keeping_green#exercises-11-14-15) you can get the relevant information from the [github comntex](https://docs.github.com/en/free-pro-team@latest/actions/reference/context-and-expression-syntax-for-github-actions#github-context) of the workflow.

You might take this as a starting point:

```js
name: Testing stuff

on:
  push:
    branches:
      - master

jobs:
  a_test_job:
    runs-on: ubuntu-18.04
    steps:
      - uses: actions/checkout@v2
      - name: gihub context
        env:
          GITHUB_CONTEXT: ${{ toJson(github) }}
        run: echo "$GITHUB_CONTEXT"
      - name: commits
        env:
          COMMITS: ${{ toJson(github.event.commits) }}
        run: echo "$COMMITS"
      - name: commit messages
        env:
          COMMIT_MESSAGES: ${{ toJson(github.event.commits.*.message) }}
        run: echo "$COMMIT_MESSAGES"
```

See what gets printed in the workflow log!

Note that you can access the commits and commit messages <i>only when pushing or merging to master</i>, so for pull requests the <code>github.event.commits</code> is empty. It is anyway not needed, since we want to skip the step altogether for pull requests. 

You most likely need functions [contains](https://docs.github.com/en/free-pro-team@latest/actions/reference/context-and-expression-syntax-for-github-actions#contains) and [join](https://docs.github.com/en/free-pro-team@latest/actions/reference/context-and-expression-syntax-for-github-actions#join) for your if condition.

Developing workflows is not easy, and quite often the only option is trial and error. It might actually be advisable to have a separate repository for getting the configuration right, and when it is done, to copy the right configurations to the actual repository.

It would also be possible to install a tool such as [act](https://github.com/nektos/act) that makes it possible to run your workflows locally. In case you end up to more involved use cases, e.g. by creating your [own custom actions](https://docs.github.com/en/free-pro-team@latest/actions/creating-actions) going through the burden of setting up a tool such as act is most likely worth the trouble. 


</div>

<div class="content">

### A note about using third party actions

When using a third party action such that <i>github-tag-action</i> it might be a good idea to specify the used version with hash instead of using a version number. The reason for this is that the version number, that is implemented with a git tag can in principle be <i>moved</i>. So today's version 1.33.0 might be a different code that is at the next week the version 1.33.0! 

However, the code in commit with a particular has does not change in any circumstances, so if we want to be 100% sure about the code we use, it is safest to use the hash. 

The version [1.33.0](https://github.com/anothrNick/github-tag-action/releases) of the action corresponds to commit with hash <code>9eca2b69f9e2c24be7decccd0f15fdb1ea5906598</code>, so we might want to change our configuration as follows:

```js
    - name: Bump version and push tag
      uses: anothrNick/github-tag-action@9eca2b69f9e2c24be7decccd0f15fdb1ea5906598  // highlight-line
      env:
        GITHUB_TOKEN: ${{ secrets.GITHUB_TOKEN }}
```


When we use actions provided by GitHub we trust them not to mess with version tags and to thoroughly test their code.

In the case of third-party actions, the code might end up being buggy or even malicious. Even when the author of the open-source code does not have the intention of doing something bad, they might end up leaving their credentials on a post-it note in a cafe, and then who knows what might happen.

By pointing to the hash of a specific commit we can be sure that the code we use when running the workflow will not change because changing the underlying commit and its contents would also change the hash.

### Keep master protected

GitHub allows you to set up protected branches. It is important to protect your most important branch that should never be broken: master. In repository settings, you can choose between several levels of protection. We will not go over all of the protection options, you can learn more about them in GitHub documentation. Requiring pull request approval when merging into master is one of the options we mentioned earlier.

From CI point of view, the most important protection is requiring status checks to pass before a PR can be merged into master. This means that if you have set up GitHub actions to run e.g. linting and testing tasks, then until all the lint errors are fixed and all the tests pass the PR cannot be merged. Because you are the administrator for your repository, you will see an option to override the restriction. However, non-administrators will not have this option.

![Unmergeable PR](../../images/11/part11d_03.png)

To set up protection for your master branch, navigate to repository "Settings" from the top menu inside the repository. In the left-side menu select "Branches". Click "Add rule" button next to "Branch protection rules". Type a branch name pattern ("master" will do nicely) and select the protection you would want to set up. At least "Require status checks to pass before merging" is necessary for you to fully utilize the power of GitHub Actions. Under it, you should also check "Require branches to be up to date before merging" and select all of the status checks that should pass before a PR can be merged. 


![Branch protection rule](../../images/11/part11d_04.png)


</div>

<div class="tasks">

### Exercise 11.18

#### 11.18 Adding master protection

Add protection to your master branch.

You should protect it to:
- Require all pull request to be approved before merging
- Require all status checks to pass before merging

Do not yet check <i>Include administrators</i>. If you do that, you need somebody else to review your pull requests to get the code released!

</div><|MERGE_RESOLUTION|>--- conflicted
+++ resolved
@@ -64,12 +64,7 @@
 
 Create a new branch, commit your changes, and open a pull request to master.
 
-
-<<<<<<< HEAD
-If you are not familiar with the concept of working with branches, check [e.g. this tutorial](https://www.atlassian.com/git/tutorials/using-branches) to get stared.
-=======
-If you are not familiar with working with braches, check [e.g. this tutorial](https://www.atlassian.com/git/tutorials/using-branches) to get started.
->>>>>>> 88439908
+If you have not worked with branches before, check [e.g. this tutorial](https://www.atlassian.com/git/tutorials/using-branches) to get stared.
 
 Note that when you open the pull request, make sure that you select here your <i>own</i> repository as the destination <i>base repository</i>. By default, the selection is the original repository by smartly and you **do not want** to do that:
 
@@ -85,11 +80,7 @@
 
 All looks good, but there is actually a pretty serious problem with the current workflow. All the steps, including the deployment, are run also for pull requests. This is surely something we do not want!
 
-<<<<<<< HEAD
-Fortunately there is an easy for to the problem! We can add a [if](https://docs.github.com/en/free-pro-team@latest/actions/reference/workflow-syntax-for-github-actions#jobsjob_idif) condition to the deployment step, which ensures that the step is executed only when the code is being merged or pushed to master.
-=======
 Fortunately, there is an easy for the problem! We can add an [if](https://docs.github.com/en/free-pro-team@latest/actions/reference/workflow-syntax-for-github-actions#jobsjob_idif) condition to the deployment step, which ensures that the step is executed only when the code is being merged or pushed to master.
->>>>>>> 88439908
 
 The workflow [context](https://docs.github.com/en/free-pro-team@latest/actions/reference/context-and-expression-syntax-for-github-actions#contexts) gives various kinds of information about the code the workflow is run.
 
