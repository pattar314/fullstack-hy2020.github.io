--- conflicted
+++ resolved
@@ -63,14 +63,8 @@
 Update the trigger of the existing workflow as suggested above to run on new pull requests to master.
 
 Create a new branch, commit your changes, and open a pull request to master.
-<<<<<<< HEAD
-
-
-If you are not familiar with working with braches, check [e.g. this tutorial](https://www.atlassian.com/git/tutorials/using-branches) to get started.
-=======
 
 If you have not worked with branches before, check [e.g. this tutorial](https://www.atlassian.com/git/tutorials/using-branches) to get stared.
->>>>>>> dea6f812
 
 Note that when you open the pull request, make sure that you select here your <i>own</i> repository as the destination <i>base repository</i>. By default, the selection is the original repository by smartly and you **do not want** to do that:
 
