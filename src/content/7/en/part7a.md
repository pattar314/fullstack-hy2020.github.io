---
mainImage: ../../../images/part-7.svg
part: 7
letter: a
lang: en
---

<div class="content">



The exercises in this seventh part of the course differ a bit from the ones before. In this chapter there is, as usual, [three exercises related to the theory in this chapter](/en/part7/react_router#exercises).



In addition to the exercises in this chapter, there is a series of exercises which revise what we've learned, and where the theory in this part is applied. In this part, we expand the Bloglist application which we worked on during parts 4 and 5.


### Application navigation structure



Following part 6, we return to React without Redux.



<<<<<<< HEAD
It is very common for web-applications to have a navigation bar, which enables switching the view of the application.
=======
It is very common for web-applications to have a navigation bar, which enables switching the view of the application
>>>>>>> edfff042

![](../../images/7/1b.png)


and separate pages for showing information on notes and users:

![](../../images/7/2ae.png)



<<<<<<< HEAD
In an [old school web app](/en/part0/fundamentals_of_web_apps#traditional-web-applications), changing the page shown by the application would be accomplished by the browser making a HTTP GET request to the server and rendering the HTML representing the view that was returned.
=======
In an [old school web app](/en/part0/fundamentals_of_web_apps#traditional-web-applications) changing the page shown by the application would be accomplished by the browser making an HTTP GET request to the server and rendering the HTML representing the view that was returned.
>>>>>>> edfff042



In single page apps, we are, in reality, always on the same page. The Javascript code run by the browser creates an illusion of different "pages". If HTTP requests are made when switching view, they are only for fetching JSON formatted data, which the new view might require for it to be shown.



The navigation bar and an application containing multiple views is very easy to implement using React.



Here is one way:

```js
import React, { useState } from 'react'
import ReactDOM from 'react-dom'

const Home = () => (
  <div> <h2>TKTL notes app</h2> </div>
)

const Notes = () => (
  <div> <h2>Notes</h2> </div>
)

const Users = () => (
  <div> <h2>Users</h2> </div>
)

const App = () => {
  const [page, setPage] = useState('home')

 const toPage = (page) => (event) => {
    event.preventDefault()
    setPage(page)
  }

  const content = () => {
    if (page === 'home') {
      return <Home />
    } else if (page === 'notes') {
      return <Notes />
    } else if (page === 'users') {
      return <Users />
    }
  }

  const padding = {
    padding: 5
  }

  return (
    <div>
      <div>
        <a href="" onClick={toPage('home')} style={padding}>
          home
        </a>
        <a href="" onClick={toPage('notes')} style={padding}>
          notes
        </a>
        <a href="" onClick={toPage('users')} style={padding}>
          users
        </a>
      </div>

      {content()}
    </div>
  )
}

ReactDOM.render(<App />, document.getElementById('root'))
```



Each view is implemented as its own component. We store the view component information in the application state called <i>page</i>. This information tells us which component, representing a view, should be shown below the menu bar.



However, the method is not very optimal. As we can see from the pictures, the address stays the same even though at times we are in different views. Each view should preferably have its own address, e.g. to make bookmarking possible. The <i>back</i>-button doesn't work as expected for our application either, meaning that <i>back</i> doesn't move you to the previously displayed view of the application, but somewhere completely different. If the application were to grow even bigger and we wanted to, for example, add separate views for each user and note, then this self made <i>routing</i>, which means the navigation management of the application, would get overly complicated.



<<<<<<< HEAD
Luckily, there exists a component [React router](https://github.com/ReactTraining/react-router), which provides an excellent solution to the navigation management of a React application.



Let's change the above application to use React router. First, we install React router with the command
=======
Luckily, in React there exists a component named [React Router](https://github.com/ReactTraining/react-router), which provides an excellent solution to the navigation management of a React-application.



Let's change the above application to use React Router. First we install React Router with the command
>>>>>>> edfff042

```js
npm install --save react-router-dom
```



The routing provided by React Router is enabled by changing the application as follows:

```js
import {
  BrowserRouter as Router,
  Route, Link, Redirect, withRouter
} from 'react-router-dom'

const App = () => {

  const padding = { padding: 5 }

  return (
    <div>
      <Router>
        <div>
          <div>
            <Link style={padding} to="/">home</Link>
            <Link style={padding} to="/notes">notes</Link>
            <Link style={padding} to="/users">users</Link>
          </div>
          <Route exact path="/" render={() => <Home />} />
          <Route path="/notes" render={() => <Notes />} />
          <Route path="/users" render={() => <Users />} />
        </div>
      </Router>
    </div>
  )
}
```



Routing, or the conditional rendering of components <i>based on the url</i> in the browser, is used by placing components as children of the <i>Router</i> component, meaning inside <i>Router</i>-tags.



Notice that, even though the component is referred to by the name <i>Router</i>, we are in fact talking about [BrowserRouter](https://reacttraining.com/react-router/web/api/BrowserRouter), because here the import happens by renaming the imported object:

```js
import {
  BrowserRouter as Router,
  Route, Link, Redirect, withRouter
} from 'react-router-dom'
```



According to the manual

> <i>BrowserRouter</i> is a <i>Router</i> that uses the HTML5 history API (pushState, replaceState and the popState event) to keep your UI in sync with the URL.



<<<<<<< HEAD
Normally the browser loads a new page when the URL in the address bar changes. However, with the help of the [HTML5 history API](https://css-tricks.com/using-the-html5-history-api/) <i>BrowserRouter</i> enables us to use the URL in the address bar of the browser for internal "routing" in a React-application. So, even if the URL in the address bar changes, the content of the page is only manipulated using Javascript, and the browser will not load new content form the server. Using the back and forward actions, as well as making bookmarks, is still logical like on a traditional web page.
=======
Normally the browser loads a new page when the url in the address bar changes. However, with the help of the [HTML5 history API](https://css-tricks.com/using-the-html5-history-api/) <i>BrowserRouter</i> enables us to use the url in the address bar of the browser for internal "routing" in a React-application. So, even if the url in the address bar changes, the content of the page is only manipulated using Javascript, and the browser doesn't load new content from the server. Using the back and forward actions, as well as making bookmarks, is still logical like on a traditional web page.
>>>>>>> edfff042



Inside the router we define <i>links</i> that modify the address bar with the help of the [Link](https://reacttraining.com/react-router/web/api/Link) component. For example,

```js
<Link to="/notes">notes</Link>
```



creates a link in the application with the text <i>notes</i>, which when clicked changes the URL in the address bar to <i>/notes</i>.



Components rendered based on the URL of the browser are defined with the help of the component [Route](https://reacttraining.com/react-router/web/api/Route). For example, 

```js
<Route path="/notes" render={() => <Notes />} />
```



defines that if the address in the browser is <i>/notes</i>, then the component <i>Notes</i> is rendered.



The root of the application, or the address <code>/</code>, is defined to render the component <i>Home</i>:

```js
<Route exact path="/" render={() => <Home />} />
```



We have to use the modifier <i>exact</i> in front of the <i>path</i> attribute of the route. Otherwise <i>Home</i> is also rendered on all other paths, since the root <code>/</code> is included at the <i>start</i> of all other paths.


### Parameterized route



Let's examine the slightly modified version from the previous example. The complete code for the example can be found [here](https://github.com/fullstackopen-2019/misc/blob/master/router-app.js).



The application now contains five different views, the display of which is controlled by the router. In addition to the components from the previous example (<i>Home</i>, <i>Notes</i> and <i>Users</i>), we have <i>Login</i> representing the login view and <i>Note</i> representing the view of a single note.



<i>Home</i> and <i>Users</i> are unchanged from the previous exercise.  <i>Notes</i> is a bit more complicated. It renders the list of notes passed to it as props in such a way that the name of each note is clickable.

![](../../images/7/3e.png)



The ability to click a name is implemented with the component <i>Link</i>, and clicking the name of a note whose id is 3 would trigger an event that changes the address of the browser into <i>notes/3</i>:

```js
const Notes = (props) => (
  <div>
    <h2>Notes</h2>
    <ul>
      {props.notes.map(note =>
        <li key={note.id}>
          <Link to={`/notes/${note.id}`}>{note.content}</Link>
        </li>
      )}
    </ul>
  </div>
)
```



When the browser transitions to the address singling out the specific note, such as <i>notes/3</i>, the component <i>Note</i> is rendered:

```js
const Note = ({ note }) => (
  <div>
    <h2>{note.content}</h2>
    <div>{note.user}</div>
    <div><strong>{note.important ? 'important' : ''}</strong></div>
  </div>
)
```



This happens by expanding the routing in the <i>App</i> component as follows:

```js
<Router>
  <div>
    <div>
      <Link style={padding} to="/">home</Link>
      <Link style={padding} to="/notes">notes</Link>
      <Link style={padding} to="/users">users</Link>
    </div>

    <Route exact path="/" render={() =>
      <Home />
    } />
    // highlight-start
    <Route exact path="/notes" render={() =>
      <Notes notes={notes} />
    } />
    <Route exact path="/notes/:id" render={({ match }) =>
      <Note note={noteById(match.params.id)} />
    } />
  </div>
  // highlight-end
</Router>
```



A modifier <i>exact path="/notes"</i> has been added to the route rendering all notes, because otherwise it would also be rendered for all paths that are in the form <i>/notes/3</i>.



The route rendering a single note is defined "in the style of express" by specifying the parameter of the route with the notation <i>:id</i>

```js
<Route exact path="/notes/:id" />
```



The render attribute, which defines the component to be rendered, can access the id using its parameter called [match](https://reacttraining.com/react-router/web/api/match) in the following way:

```js
render={({ match }) =>
  <Note note={noteById(match.params.id)} />}
```



The note corresponding to the id in <i>match.params.id</i> is resolved using a helper function _noteById_ 

```js
const noteById = (id) =>
  notes.find(note => note.id === Number(id))
```



and finally the <i>Note</i>-component being rendered gets the note singled out by the unique part of the URL as one of its props.


### withRouter and history



<<<<<<< HEAD
We have also implemented a very simple login feature. If a user is logged into the application, we store the information about this user in the <i>App</i>'s state <i>user</i>
=======
We have also implemented a very simple login feature. If one is logged into the application we store the information about this user in the <i>App</i>'s state <i>user</i>.
>>>>>>> edfff042



The option to navigate to the <i>Login</i>-view is rendered conditionally in the menu.

```js
<Router>
  <div>
    <div>
      <Link style={padding} to="/">home</Link>
      <Link style={padding} to="/notes">notes</Link>
      <Link style={padding} to="/users">users</Link>
      // highlight-start
      {user
        ? <em>{user} logged in</em>

        : <Link to="/login">login</Link>
      }
      // highlight-end
    </div>
  </div>
</Router>
```



So if the user is already logged in, instead of displaying the link <i>Login</i> we show the username of the user:

![](../../images/7/4a.png)



The code of the component handling the login functionality is as follows 

```js
import {
  // ...
  withRouter // highlight-line
} from 'react-router-dom'

const LoginNoHistory = (props) => {
  const onSubmit = (event) => {
    event.preventDefault()
    props.onLogin('mluukkai')
    props.history.push('/') // highlight-line
  }

  return (
    <div>
      <h2>login</h2>
      <form onSubmit={onSubmit}>
        <div>
          username: <input />
        </div>
        <div>
          password: <input type='password' />
        </div>
        <button type="submit">login</button>
      </form>
    </div>
  )
}

const Login = withRouter(LoginNoHistory) // highlight-line
```



There are a few notable things about the implementation of the form. When logging in, we call the function _onSubmit_, which calls a method called _push_ of the [history](https://reacttraining.com/react-router/web/api/history)-object received by the component as a prop. The command _props.history.push('/')_ results in the address bar of the browser changing its address to <code>/</code> thereby making the application render the respective component, which in this case is <i>Home</i>.



The component gets access to the <i>history</i>-prop after it is "wrapped" by the function [withRouter](https://github.com/ReactTraining/react-router/blob/master/packages/react-router/docs/api/withRouter.md).

### redirect



There is one more interesting detail about the <i>Users</i> route: 

```js
<Route path="/users" render={() =>
  user ? <Users /> : <Redirect to="/login" />
} />
```



If a user isn't logged in, the <i>Users</i> component is not rendered. Instead the user is <i>redirected</i> using the <i>Redirect</i>-component to the login view

```js
<Redirect to="/login" />
```



In reality it would perhaps be better to not even show links in the navigation bar requiring login if the user is not logged into the application.



Here is the <i>App</i> component in its entirety:

```js
const App = () => {
  const [notes, setNotes] = useState([
    {
      id: 1,
      content: 'HTML on helppoa',
      important: true,
      user: 'Matti Luukkainen'
    },
    // ...
  ])

  const [user, setUser] = useState(null)

  const login = (user) => {
    setUser(user)
  }

  const noteById = (id) =>
    notes.find(note => note.id === Number(id))

  const padding = { padding: 5 }

  return (
    <div>
      <Router>
        <div>
          <div>
            <Link style={padding} to="/">home</Link>
            <Link style={padding} to="/notes">notes</Link>
            <Link style={padding} to="/users">users</Link>
            {user
              ? <em>{user} logged in</em>
              : <Link to="/login">login</Link>
            }
          </div>

          <Route exact path="/" render={() =>
            <Home />
          } />
          <Route exact path="/notes" render={() =>
            <Notes notes={notes} />
          } />
          <Route exact path="/notes/:id" render={({ match }) =>
            <Note note={noteById(match.params.id)} />
          } />
          <Route path="/users" render={() =>
            user ? <Users /> : <Redirect to="/login" />
          } />
          <Route path="/login" render={() =>
            <Login onLogin={login} />
          } />
        </div>
      </Router>
      <div>
        <br />
        <em>Note app, Department of Computer Science 2019</em>
      </div>
    </div>
  )
}
```



We define an element common for modern web apps called <i>footer</i>, which defines the part at the bottom of the screen, outside of the <i>Router</i>, so that it is shown regardless of the component shown in the routed part of the application.

</div>
<div class="tasks">


### Exercises



Let's return to working with anecdotes. Use the redux-free anecdote app found in the repository <https://github.com/fullstackopen-2019/routed-anecdotes> as the starting point for the exercises.



If you clone the project into an existing git repository remember to <i>delete the git configuration of the cloned application:</i>

```bash
cd routed-anecdotes   // go first to directory of the cloned repository
rm -rf .git
```



The application starts the usual way, but first you need to install the dependencies of the application:

```bash
npm install
npm start
```

#### 7.1: routed anecdotes, step1



Add React Router to the application so that by clicking links in the <i>Menu</i>-component the view can be changed.



At the root of the application, meaning the path _/_, show the list of anecdotes:

![](../../assets/teht/40.png)



The <i>Footer</i>-component should always be visible at the bottom.



The creation of a new anecdote should happen e.g. in the path <i>create</i>:

![](../../assets/teht/41.png)



NB: If you get the following error message:

![](../../assets/teht/39.png)



you can get rid of it by enclosing everything inside a <i>div</i>-element placed inside the Router-element:

```bash
<Router>
  <div>
    ...
  </div>
</Router>
```

#### 7.2: routed anecdotes, step2



Implement a view for showing a single anecdote:

![](../../assets/teht/42.png)



Navigating to the page showing the single anecdote is done by clicking the name of that anecdote

![](../../assets/teht/43.png)

#### 7.3: routed anecdotes, step3



The default functionality of the creation form is quite confusing, because nothing seems to be happening after creating a new anecdote using the form.



Improve the functionality such that after creating a new anecdote the application transitions automatically to showing the view for all anecdotes <i>and</i> the user is shown a notification informing them of this successful creation for the next 10 seconds:

![](../../assets/teht/44.png)

</i><|MERGE_RESOLUTION|>--- conflicted
+++ resolved
@@ -18,17 +18,9 @@
 
 ### Application navigation structure
 
-
-
 Following part 6, we return to React without Redux.
 
-
-
-<<<<<<< HEAD
 It is very common for web-applications to have a navigation bar, which enables switching the view of the application.
-=======
-It is very common for web-applications to have a navigation bar, which enables switching the view of the application
->>>>>>> edfff042
 
 ![](../../images/7/1b.png)
 
@@ -37,23 +29,11 @@
 
 ![](../../images/7/2ae.png)
 
-
-
-<<<<<<< HEAD
 In an [old school web app](/en/part0/fundamentals_of_web_apps#traditional-web-applications), changing the page shown by the application would be accomplished by the browser making a HTTP GET request to the server and rendering the HTML representing the view that was returned.
-=======
-In an [old school web app](/en/part0/fundamentals_of_web_apps#traditional-web-applications) changing the page shown by the application would be accomplished by the browser making an HTTP GET request to the server and rendering the HTML representing the view that was returned.
->>>>>>> edfff042
-
-
 
 In single page apps, we are, in reality, always on the same page. The Javascript code run by the browser creates an illusion of different "pages". If HTTP requests are made when switching view, they are only for fetching JSON formatted data, which the new view might require for it to be shown.
 
-
-
 The navigation bar and an application containing multiple views is very easy to implement using React.
-
-
 
 Here is one way:
 
@@ -117,35 +97,15 @@
 ReactDOM.render(<App />, document.getElementById('root'))
 ```
 
-
-
 Each view is implemented as its own component. We store the view component information in the application state called <i>page</i>. This information tells us which component, representing a view, should be shown below the menu bar.
 
-
-
 However, the method is not very optimal. As we can see from the pictures, the address stays the same even though at times we are in different views. Each view should preferably have its own address, e.g. to make bookmarking possible. The <i>back</i>-button doesn't work as expected for our application either, meaning that <i>back</i> doesn't move you to the previously displayed view of the application, but somewhere completely different. If the application were to grow even bigger and we wanted to, for example, add separate views for each user and note, then this self made <i>routing</i>, which means the navigation management of the application, would get overly complicated.
 
-
-
-<<<<<<< HEAD
-Luckily, there exists a component [React router](https://github.com/ReactTraining/react-router), which provides an excellent solution to the navigation management of a React application.
-
-
-
 Let's change the above application to use React router. First, we install React router with the command
-=======
-Luckily, in React there exists a component named [React Router](https://github.com/ReactTraining/react-router), which provides an excellent solution to the navigation management of a React-application.
-
-
-
-Let's change the above application to use React Router. First we install React Router with the command
->>>>>>> edfff042
 
 ```js
 npm install --save react-router-dom
 ```
-
-
 
 The routing provided by React Router is enabled by changing the application as follows:
 
@@ -199,15 +159,7 @@
 
 > <i>BrowserRouter</i> is a <i>Router</i> that uses the HTML5 history API (pushState, replaceState and the popState event) to keep your UI in sync with the URL.
 
-
-
-<<<<<<< HEAD
 Normally the browser loads a new page when the URL in the address bar changes. However, with the help of the [HTML5 history API](https://css-tricks.com/using-the-html5-history-api/) <i>BrowserRouter</i> enables us to use the URL in the address bar of the browser for internal "routing" in a React-application. So, even if the URL in the address bar changes, the content of the page is only manipulated using Javascript, and the browser will not load new content form the server. Using the back and forward actions, as well as making bookmarks, is still logical like on a traditional web page.
-=======
-Normally the browser loads a new page when the url in the address bar changes. However, with the help of the [HTML5 history API](https://css-tricks.com/using-the-html5-history-api/) <i>BrowserRouter</i> enables us to use the url in the address bar of the browser for internal "routing" in a React-application. So, even if the url in the address bar changes, the content of the page is only manipulated using Javascript, and the browser doesn't load new content from the server. Using the back and forward actions, as well as making bookmarks, is still logical like on a traditional web page.
->>>>>>> edfff042
-
-
 
 Inside the router we define <i>links</i> that modify the address bar with the help of the [Link](https://reacttraining.com/react-router/web/api/Link) component. For example,
 
@@ -215,46 +167,29 @@
 <Link to="/notes">notes</Link>
 ```
 
-
-
 creates a link in the application with the text <i>notes</i>, which when clicked changes the URL in the address bar to <i>/notes</i>.
 
-
-
 Components rendered based on the URL of the browser are defined with the help of the component [Route](https://reacttraining.com/react-router/web/api/Route). For example, 
 
 ```js
 <Route path="/notes" render={() => <Notes />} />
 ```
 
-
-
 defines that if the address in the browser is <i>/notes</i>, then the component <i>Notes</i> is rendered.
 
-
-
 The root of the application, or the address <code>/</code>, is defined to render the component <i>Home</i>:
 
 ```js
 <Route exact path="/" render={() => <Home />} />
 ```
 
-
-
 We have to use the modifier <i>exact</i> in front of the <i>path</i> attribute of the route. Otherwise <i>Home</i> is also rendered on all other paths, since the root <code>/</code> is included at the <i>start</i> of all other paths.
 
-
 ### Parameterized route
 
-
-
 Let's examine the slightly modified version from the previous example. The complete code for the example can be found [here](https://github.com/fullstackopen-2019/misc/blob/master/router-app.js).
 
-
-
 The application now contains five different views, the display of which is controlled by the router. In addition to the components from the previous example (<i>Home</i>, <i>Notes</i> and <i>Users</i>), we have <i>Login</i> representing the login view and <i>Note</i> representing the view of a single note.
-
-
 
 <i>Home</i> and <i>Users</i> are unchanged from the previous exercise.  <i>Notes</i> is a bit more complicated. It renders the list of notes passed to it as props in such a way that the name of each note is clickable.
 
@@ -279,8 +214,6 @@
 )
 ```
 
-
-
 When the browser transitions to the address singling out the specific note, such as <i>notes/3</i>, the component <i>Note</i> is rendered:
 
 ```js
@@ -292,8 +225,6 @@
   </div>
 )
 ```
-
-
 
 This happens by expanding the routing in the <i>App</i> component as follows:
 
@@ -325,15 +256,11 @@
 
 A modifier <i>exact path="/notes"</i> has been added to the route rendering all notes, because otherwise it would also be rendered for all paths that are in the form <i>/notes/3</i>.
 
-
-
 The route rendering a single note is defined "in the style of express" by specifying the parameter of the route with the notation <i>:id</i>
 
 ```js
 <Route exact path="/notes/:id" />
 ```
-
-
 
 The render attribute, which defines the component to be rendered, can access the id using its parameter called [match](https://reacttraining.com/react-router/web/api/match) in the following way:
 
@@ -342,8 +269,6 @@
   <Note note={noteById(match.params.id)} />}
 ```
 
-
-
 The note corresponding to the id in <i>match.params.id</i> is resolved using a helper function _noteById_ 
 
 ```js
@@ -351,22 +276,11 @@
   notes.find(note => note.id === Number(id))
 ```
 
-
-
 and finally the <i>Note</i>-component being rendered gets the note singled out by the unique part of the URL as one of its props.
 
-
 ### withRouter and history
 
-
-
-<<<<<<< HEAD
 We have also implemented a very simple login feature. If a user is logged into the application, we store the information about this user in the <i>App</i>'s state <i>user</i>
-=======
-We have also implemented a very simple login feature. If one is logged into the application we store the information about this user in the <i>App</i>'s state <i>user</i>.
->>>>>>> edfff042
-
-
 
 The option to navigate to the <i>Login</i>-view is rendered conditionally in the menu.
 
@@ -389,13 +303,9 @@
 </Router>
 ```
 
-
-
 So if the user is already logged in, instead of displaying the link <i>Login</i> we show the username of the user:
 
 ![](../../images/7/4a.png)
-
-
 
 The code of the component handling the login functionality is as follows 
 
@@ -431,17 +341,11 @@
 const Login = withRouter(LoginNoHistory) // highlight-line
 ```
 
-
-
 There are a few notable things about the implementation of the form. When logging in, we call the function _onSubmit_, which calls a method called _push_ of the [history](https://reacttraining.com/react-router/web/api/history)-object received by the component as a prop. The command _props.history.push('/')_ results in the address bar of the browser changing its address to <code>/</code> thereby making the application render the respective component, which in this case is <i>Home</i>.
 
-
-
 The component gets access to the <i>history</i>-prop after it is "wrapped" by the function [withRouter](https://github.com/ReactTraining/react-router/blob/master/packages/react-router/docs/api/withRouter.md).
 
 ### redirect
-
-
 
 There is one more interesting detail about the <i>Users</i> route: 
 
@@ -451,19 +355,13 @@
 } />
 ```
 
-
-
 If a user isn't logged in, the <i>Users</i> component is not rendered. Instead the user is <i>redirected</i> using the <i>Redirect</i>-component to the login view
 
 ```js
 <Redirect to="/login" />
 ```
 
-
-
 In reality it would perhaps be better to not even show links in the navigation bar requiring login if the user is not logged into the application.
-
-
 
 Here is the <i>App</i> component in its entirety:
 
@@ -537,14 +435,9 @@
 </div>
 <div class="tasks">
 
-
 ### Exercises
 
-
-
 Let's return to working with anecdotes. Use the redux-free anecdote app found in the repository <https://github.com/fullstackopen-2019/routed-anecdotes> as the starting point for the exercises.
-
-
 
 If you clone the project into an existing git repository remember to <i>delete the git configuration of the cloned application:</i>
 
@@ -553,8 +446,6 @@
 rm -rf .git
 ```
 
-
-
 The application starts the usual way, but first you need to install the dependencies of the application:
 
 ```bash
@@ -564,11 +455,7 @@
 
 #### 7.1: routed anecdotes, step1
 
-
-
 Add React Router to the application so that by clicking links in the <i>Menu</i>-component the view can be changed.
-
-
 
 At the root of the application, meaning the path _/_, show the list of anecdotes:
 
@@ -604,26 +491,18 @@
 
 #### 7.2: routed anecdotes, step2
 
-
-
 Implement a view for showing a single anecdote:
 
 ![](../../assets/teht/42.png)
 
-
-
 Navigating to the page showing the single anecdote is done by clicking the name of that anecdote
 
 ![](../../assets/teht/43.png)
 
 #### 7.3: routed anecdotes, step3
 
-
-
 The default functionality of the creation form is quite confusing, because nothing seems to be happening after creating a new anecdote using the form.
 
-
-
 Improve the functionality such that after creating a new anecdote the application transitions automatically to showing the view for all anecdotes <i>and</i> the user is shown a notification informing them of this successful creation for the next 10 seconds:
 
 ![](../../assets/teht/44.png)
