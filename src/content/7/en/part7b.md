--- conflicted
+++ resolved
@@ -61,12 +61,7 @@
 
 ![](../../images/7/5.png)
 
-
-<<<<<<< HEAD
 In Bootstrap, all of the contents of the application are typically rendered inside of a [container](https://getbootstrap.com/docs/4.1/layout/overview/#containers). In practice this is accomplished by giving the root _div_ element of the application the  _container_ class attribute:
-=======
-In Bootstrap, all of the content of the application is typically rendered inside a [container](https://getbootstrap.com/docs/4.1/layout/overview/#containers). In practice, this is accomplished by giving the root _div_ element of the application the  _container_ class attribute:
->>>>>>> 896d8394
 
 ```js
 const App = () => {
