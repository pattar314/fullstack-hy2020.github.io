---
mainImage: ../../../images/part-7.svg
part: 7
letter: e
lang: en
---

<div class="content">

### Class Components

During the course, we have only used React components having been defined as Javascript functions. This was not possible without the [hook](https://reactjs.org/docs/hooks-intro.html) functionality that came with version 16.8 of React. Before, when defining a component that uses state, one had to define it using Javascript's [Class](https://reactjs.org/docs/state-and-lifecycle.html#converting-a-function-to-a-class) syntax.

It is beneficial to at least be familiar with Class Components to some extent, since the world contains a lot of old React code, which will probably never be completely rewritten using the updated syntax.

Let's get to know the main features of Class Components by producing yet another very familiar anecdote application. We store the anecdotes in the file <i>db.json</i> using <i>json-server</i>. The contents of the file are lifted from [here](https://github.com/fullstack-hy/misc/blob/master/anecdotes.json).

The initial version of the Class Component look like this

```js
import React from 'react'

class App extends React.Component {
  constructor(props) {
    super(props)
  }

  render() {
    return (
      <div>
        <h1>anecdote of the day</h1>
      </div>
    )
  }
}

export default App
```

The component now has a [constructor](https://reactjs.org/docs/react-component.html#constructor), in which nothing happens at the moment, and contains the method [render](https://reactjs.org/docs/react-component.html#render). As one might guess, render defines how and what is rendered to the screen.

Let's define a state for the list of anecdotes and the currently-visible anecdote. In contrast to when using the [useState](https://reactjs.org/docs/hooks-state.html) hook, Class Components only contain one state. So if the state is made up of multiple "parts", they should be stored as properties of the state. The state is initialized in the constructor:

```js
class App extends React.Component {
  constructor(props) {
    super(props)

    // highlight-start
    this.state = {
      anecdotes: [],
      current: 0
    }
    // highlight-end
  }

  render() {
  // highlight-start
    if (this.state.anecdotes.length === 0) {
      return <div>no anecdotes...</div>
    }
  // highlight-end

    return (
      <div>
        <h1>anecdote of the day</h1>
        // highlight-start
        <div>
          {this.state.anecdotes[this.state.current].content}
        </div>
        <button>next</button>
        // highlight-end
      </div>
    )
  }
}
```

The component state is in the instance variable _this.state_. The state is an object having two properties. <i>this.state.anecdotes</i> is the list of anecdotes and <i>this.state.current</i> is the index of the currently-shown anecdote.

In Functional components, the right place for fetching data from a server is inside an [effect hook](https://reactjs.org/docs/hooks-effect.html), which is executed when a component renders or less frequently if necessary, e.g. only in combination with the first render.

The [lifecycle methods](https://reactjs.org/docs/state-and-lifecycle.html#adding-lifecycle-methods-to-a-class) of Class Components offer corresponding functionality. The correct place to trigger the fetching of data from a server is inside the lifecycle method [componentDidMount](https://reactjs.org/docs/react-component.html#componentdidmount), which is executed once right after the first time a component renders:

```js
class App extends React.Component {
  constructor(props) {
    super(props)

    this.state = {
      anecdotes: [],
      current: 0
    }
  }

  // highlight-start
  componentDidMount = () => {
    axios.get('http://localhost:3001/anecdotes').then(response => {
      this.setState({ anecdotes: response.data })
    })
  }
  // highlight-end

  // ...
}
```

The callback function of the HTTP request updates the component state using the method [setState](https://reactjs.org/docs/react-component.html#setstate). The method only touches the keys that have been defined in the object passed to the method as an argument. The value for the key <i>current</i> remains unchanged.

Calling the method setState always triggers the rerender of the Class Component, i.e. calling the method _render_.

We'll finish off the component with the ability to change the shown anecdote. The following is the code for the entire component with the addition highlighted:

```js
class App extends React.Component {
  constructor(props) {
    super(props)

    this.state = {
      anecdotes: [],
      current: 0
    }
  }

  componentDidMount = () => {
    axios.get('http://localhost:3001/anecdotes').then(response => {
      this.setState({ anecdotes: response.data })
    })
  }

  // highlight-start
  handleClick = () => {
    const current = Math.floor(
      Math.random() * this.state.anecdotes.length
    )
    this.setState({ current })
  }
  // highlight-end

  render() {
    if (this.state.anecdotes.length === 0 ) {
      return <div>no anecdotes...</div>
    }

    return (
      <div>
        <h1>anecdote of the day</h1>
        <div>{this.state.anecdotes[this.state.current].content}</div>
        <button onClick={this.handleClick}>next</button> // highlight-line
      </div>
    )
  }
}
```

For comparison, here is the same application as a Functional component:

```js
const App = () => {
  const [anecdotes, setAnecdotes] = useState([])
  const [current, setCurrent] = useState(0)

  useEffect(() =>{
    axios.get('http://localhost:3001/anecdotes').then(response => {
      setAnecdotes(response.data)
    })
  },[])

  const handleClick = () => {
    setCurrent(Math.round(Math.random() * (anecdotes.length - 1)))
  }

  if (anecdotes.length === 0) {
    return <div>no anecdotes...</div>
  }

  return (
    <div>
      <h1>anecdote of the day</h1>
      <div>{anecdotes[current].content}</div>
      <button onClick={handleClick}>next</button>
    </div>
  )
}
```

In the case of our example, the differences were minor. The biggest difference between Functional components and Class components is mainly that the state of a Class component is a single object, and that the state is updated using the method _setState_, while in Functional components the state can consist of multiple different variables, with all of them having their own update function.

In some more advanced use cases, the effect hook offers a considerably better mechanism for controlling side effects compared to the lifecycle methods of Class Components.

A notable benefit of using Functional components is not having to deal with the self-referencing _this_ reference of the Javascript class.

In my opinion, and the opinion of many others, Class Components offer basically no benefits over Functional components enhanced with hooks, with the exception of the so-called [error boundary](https://reactjs.org/docs/error-boundaries.html) mechanism, which currently (15th February 2021) isn't yet in use by functional components.

When writing fresh code, [there is no rational reason to use Class Components](https://reactjs.org/docs/hooks-faq.html#should-i-use-hooks-classes-or-a-mix-of-both) if the project is using React with a version number 16.8 or greater. On the other hand, [there is currently no need to rewrite all old React code](https://reactjs.org/docs/hooks-faq.html#do-i-need-to-rewrite-all-my-class-components) as Functional components.

### Organization of code in React application

In most applications, we followed the principle by which components were placed in the directory <i>components</i>, reducers were placed in the directory <i>reducers</i>, and the code responsible for communicating with the server was placed in the directory <i>services</i>. This way of organizing fits a smaller application just fine, but as the amount of components increase, better solutions are needed. There is no one correct way to organize a project. The article [The 100% correct way to structure a React app (or why there’s no such thing)](https://medium.com/hackernoon/the-100-correct-way-to-structure-a-react-app-or-why-theres-no-such-thing-3ede534ef1ed) provides some perspective on the issue.

### Frontend and backend in the same repository

During the course, we have created the frontend and backend into separate repositories. This is a very typical approach. However, we did the deployment by [copying](/en/part3/deploying_app_to_internet#serving-static-files-from-the-backend) the bundled frontend code into the backend repository. A possibly better approach would have been to deploy the frontend code separately. Especially with applications created using Create React App it is very straightforward thanks to the included [buildpack](https://github.com/mars/create-react-app-buildpack).

Sometimes, there may be a situation where the entire application is to be put into a single repository. In this case, a common approach is to put the <i>package.json</i> and <i>webpack.config.js</i> in the root directory, as well as place the frontend and backend code into their own directories, e.g. <i>client</i> and <i>server</i>.

[This repository](https://github.com/fullstack-hy2020/create-app) provides one possible starting point for the organization of "single repository code".

### Changes on the server

If there are changes in the state on the server, e.g. when new blogs are added by other users to the bloglist service, the React frontend we implemented during this course will not notice these changes until the page reloads. A similar situation arises when the frontend triggers a time-consuming computation in the backend. How do we reflect the results of the computation to the frontend?

One way is to execute [polling](<https://en.wikipedia.org/wiki/Polling_(computer_science)>) on the frontend, meaning repeated requests to the backend API e.g. using the [setInterval](https://developer.mozilla.org/en-US/docs/Web/API/WindowOrWorkerGlobalScope/setInterval) command.

A more sophisticated way is to use [WebSockets](https://developer.mozilla.org/en-US/docs/Web/API/WebSockets_API) which allow establishing a two-way communication channel between the browser and the server. In this case, the browser does not need to poll the backend, and instead only has to define callback functions for situations when the server sends data about updating state using a WebSocket.

WebSockets are an API provided by the browser, which is not yet fully supported on all browsers:

![](../../images/7/31ea.png)

Instead of directly using the WebSocket API, it is advisable to use the [Socket.io](https://socket.io/) library, which provides various <i>fallback</i> options in case the browser does not have the full support for WebSockets. 

In [part 8](/en/part8), our topic is GraphQL, which provides a nice mechanism for notifying clients when there are changes in the backend data.

### Virtual DOM

The concept of the Virtual DOM often comes up when discussing React. What is it all about? As mentioned in [part 0](/en/part0/fundamentals_of_web_apps#document-object-model-or-dom), browsers provide a [DOM API](https://developer.mozilla.org/fi/docs/DOM) through which the JavaScript running in the browser can modify the elements defining the appearance of the page.

When a software developer uses React, they rarely or never directly manipulate the DOM. The function defining the React component returns a set of [React elements](https://reactjs.org/docs/glossary.html#elements). Although some of the elements look like normal HTML elements

```js
const element = <h1>Hello, world</h1>
```

they are also just JavaScript-based React elements at their core.

The React elements defining the appearance of the components of the application make up the [Virtual DOM](https://reactjs.org/docs/faq-internals.html#what-is-the-virtual-dom), which is stored in system memory during runtime.

With the help of the [ReactDOM](https://reactjs.org/docs/react-dom.html) library, the virtual DOM defined by the components is rendered to a real DOM that can be shown by the browser using the DOM API:

```js
ReactDOM.createRoot(document.getElementById('root')).render(
  <App />
)
```

When the state of the application changes, a <i>new virtual DOM</i> gets defined by the components. React has the previous version of the virtual DOM in memory and instead of directly rendering the new virtual DOM using the DOM API, React computes the optimal way to update the DOM (remove, add or modify elements in the DOM) such that the DOM reflects the new virtual DOM.

### On the role of React in applications

In the material, we may not have put enough emphasis on the fact that React is primarily a library for managing the creation of views for an application. If we look at the traditional [Model View Controller](https://en.wikipedia.org/wiki/Model%E2%80%93view%E2%80%93controller) pattern, then the domain of React would be <i>View</i>. React has a more narrow area of application than e.g. [Angular](https://angular.io/), which is an all-encompassing Frontend MVC framework. Therefore, React is not being called a <i>framework</i>, but a <i>library</i>.

In small applications, data handled by the application is being stored in the state of the React components, so in this scenario the state of the components can be thought of as <i>models</i> of an MVC architecture.

However, MVC architecture is not usually mentioned when talking about React applications. Furthermore, if we are using Redux, then the applications follow the [Flux](https://facebook.github.io/flux/docs/in-depth-overview) architecture and the role of React is even more focused on creating the views. The business logic of the application is handled using the Redux state and action creators. If we're using [redux thunk](/en/part6/communicating_with_server_in_a_redux_application#asynchronous-actions-and-redux-thunk) familiar from part 6, then the business logic can be almost completely separated from the React code.

Because both React and [Flux](https://facebook.github.io/flux/docs/in-depth-overview) were created at Facebook, one could say that using React only as a UI library is the intended use case. Following the Flux architecture adds some overhead to the application, and if we're talking about a small application or prototype, it might be a good idea to use React "wrong", since [over-engineering](https://en.wikipedia.org/wiki/Overengineering) rarely yields an optimal result.

As I mentioned at the end of [part 6](/en/part6/connect#redux-and-the-component-state), the React [Context api](https://reactjs.org/docs/context.html) offers one alternative solution for centralized state management without the need for third-party libraries such as redux. You can read more about this [here](https://www.simplethread.com/cant-replace-redux-with-hooks/) and [here](https://hswolff.com/blog/how-to-usecontext-with-usereducer/).

### React/node-application security

So far during the course, we have not touched on information security much. We do not have much time for this now either, but fortunately the department has the MOOC course [Securing Software](https://cybersecuritybase.mooc.fi/module-2.1) for this important topic.

We will, however, take a look at some things specific to this course.

The Open Web Application Security Project, otherwise known as [OWASP](https://www.owasp.org), publishes an annual list of the most common security risks in Web applications. The most recent list can be found [here](https://owasp.org/www-project-top-ten/). The same risks can be found from one year to another.

At the top of the list we find <i>injection</i>, which means that e.g. text sent using a form in an application is interpreted completely differently than the software developer had intended. The most famous type of injection is probably the [SQL injection](https://stackoverflow.com/questions/332365/how-does-the-sql-injection-from-the-bobby-tables-xkcd-comic-work). 

For example, imagine that the following SQL query is executed in a vulnerable application:

```js
let query = "SELECT * FROM Users WHERE name = '" + userName + "';"
```

Now let's assume that a malicious user <i>Arto Hellas</i> would define their name as

<pre>
Arto Hell-as'; DROP TABLE Users; --
</pre>

so that the name would contain a single quote <code>'</code>, which is the beginning- and end-character of a SQL-string. As a result of this, two SQL operations would be executed, the second of which would  destroy the database table <i>Users</i>:

```sql
SELECT * FROM Users WHERE name = 'Arto Hell-as'; DROP TABLE Users; --'
```

SQL injections are prevented using [parameterized queries](https://security.stackexchange.com/questions/230211/why-are-stored-procedures-and-prepared-statements-the-preferred-modern-methods-f). With them, user input isn't mixed with the SQL query, but the database itself inserts the input values at placeholders in the query (usually <code>?</code>).

```js
execute("SELECT * FROM Users WHERE name = ?", [userName])
```

Injection attacks are also possible in NoSQL databases. However, mongoose prevents them by [sanitizing](https://zanon.io/posts/nosql-injection-in-mongodb) the queries. More on the topic can be found e.g. [here](https://blog.websecurify.com/2014/08/hacking-nodejs-and-mongodb.html).

<i>Cross-site scripting (XSS)</i> is an attack where it is possible to inject malicious JavaScript code into a legitimate web application. The malicious code would then be executed in the browser of the victim. If we try to inject the following into e.g. the notes application:

```html
<script>
  alert('Evil XSS attack')
</script>
```

the code is not executed, but is only rendered as 'text' on the page:

![](../../images/7/32e.png)

since React [takes care of sanitizing data in variables](https://reactjs.org/docs/introducing-jsx.html#jsx-prevents-injection-attacks). Some versions of React [have been vulnerable](https://medium.com/dailyjs/exploiting-script-injection-flaws-in-reactjs-883fb1fe36c1) to XSS attacks. The security holes have of course been patched, but there is no guarantee that there couldn't be any more.

One needs to remain vigilant when using libraries; if there are security updates to those libraries, it is advisable to update those libraries in one's own applications. Security updates for Express are found in the [library's documentation](https://expressjs.com/en/advanced/security-updates.html) and the ones for Node are found in [this blog](https://nodejs.org/en/blog/).

You can check how up to date your dependencies are using the command

```bash
npm outdated --depth 0
```

<<<<<<< HEAD
The one year old project that is used by the [part 9](/en/part9) of this course already have quite a few outdated dependencies:
=======
One year old project that is used by the [part 9](/en/part9) of his course already has quite a few outdated dependencies:
>>>>>>> b30439a2

![](../../images/7/33x.png)

The dependencies can be brought up to date by updating the file <i>package.json</i>. The best way to do that is by using a tool called _npm-check-updates_. It can be installed globally by running the command
```bash
npm install -g npm-check-updates
```
Using this tool, the up-to-dateness of dependencies is checked in the following way:
```console
$ npm-check-updates
Checking ...\ultimate-hooks\package.json
[====================] 9/9 100%

 @testing-library/react       ^13.0.0  →  ^13.1.1
 @testing-library/user-event  ^14.0.4  →  ^14.1.1
 react-scripts                  5.0.0  →    5.0.1

Run ncu -u to upgrade package.json
```
The file <i>package.json</i> is brought up to date by running the command _ncu -u_.
```console
$ ncu -u
Upgrading ...\ultimate-hooks\package.json
[====================] 9/9 100%

 @testing-library/react       ^13.0.0  →  ^13.1.1
 @testing-library/user-event  ^14.0.4  →  ^14.1.1
 react-scripts                  5.0.0  →    5.0.1

Run npm install to install new versions.
```
Then it is time to update the dependencies by running the command _npm install_. However, old versions of the dependencies are not necessarily a security risk.

The npm [audit](https://docs.npmjs.com/cli/audit) command can be used to check the security of dependencies. It compares the version numbers of the dependencies in your application to a list of the version numbers of dependencies containing known security threats in a centralized error database. 

Running _npm audit_ on the same project prints a long list of complaints and suggested fixes. 
Below is a part of the report:

```js
$ patientor npm audit

... many lines removed ...

url-parse  <1.5.2
Severity: moderate
Open redirect in url-parse - https://github.com/advisories/GHSA-hh27-ffr2-f2jc
fix available via `npm audit fix`
node_modules/url-parse

ws  6.0.0 - 6.2.1 || 7.0.0 - 7.4.5
Severity: moderate
ReDoS in Sec-Websocket-Protocol header - https://github.com/advisories/GHSA-6fc8-4gx4-v693
ReDoS in Sec-Websocket-Protocol header - https://github.com/advisories/GHSA-6fc8-4gx4-v693
fix available via `npm audit fix`
node_modules/webpack-dev-server/node_modules/ws
node_modules/ws

120 vulnerabilities (102 moderate, 16 high, 2 critical)

To address issues that do not require attention, run:
  npm audit fix

To address all issues (including breaking changes), run:
  npm audit fix --force
```

After only one year, the code is full of small security threats. Luckily, there are only 2 critical threats.  Let's run _npm audit fix_ as the report suggests:

```js
$ npm audit fix

+ mongoose@5.9.1
added 19 packages from 8 contributors, removed 8 packages and updated 15 packages in 7.325s
fixed 354 of 416 vulnerabilities in 20047 scanned packages
  1 package update for 62 vulns involved breaking changes
  (use `npm audit fix --force` to install breaking changes; or refer to `npm audit` for steps to fix these manually)
```

62 threats remain because, by default, _audit fix_  does not update dependencies if their <i>major</i> version number has increased.  Updating these dependencies could lead to the whole application breaking down. 

The source for critical bug is the library [immer](https://github.com/immerjs/immer)

```js
immer  <9.0.6
Severity: critical
Prototype Pollution in immer - https://github.com/advisories/GHSA-33f9-j839-rf8h
fix available via `npm audit fix --force`
Will install react-scripts@5.0.0, which is a breaking change
```

Running _npm audit fix --force_ would upgrade the library version but would also upgrade the library _react-scripts_ and that would potentially break down the development environment. So we will leave the library upgrades for later...

One of the threats mentioned in the list from OWASP is <i>Broken Authentication</i> and the related <i>Broken Access Control</i>. The token-based authentication we have been using is fairly robust, if the application is being used on the traffic-encrypting HTTPS protocol. When implementing access control, one should e.g. remember to not only check a user's identity in the browser but also on the server. Bad security would be to prevent some actions to be taken only by hiding the execution options in the code of the browser.

On Mozilla's MDN, there is a very good [Website security guide](https://developer.mozilla.org/en-US/docs/Learn/Server-side/First_steps/Website_security), which brings up this very important topic:

![](../../images/7/34.png)

The documentation for Express includes a section on security: [Production Best Practices: Security](https://expressjs.com/en/advanced/best-practice-security.html), which is worth a read through. It is also recommended to add a library called [Helmet](https://helmetjs.github.io/) to the backend. It includes a set of middlewares that eliminate some security vulnerabilities in Express applications.

Using the ESlint [security-plugin](https://github.com/nodesecurity/eslint-plugin-security) is also worth doing.

### Current trends

Finally, let's take a look at some technology of tomorrow (or, actually, already today), and directions in which Web development is heading.

#### Typed versions of JavaScript

Sometimes, the [dynamic typing](https://developer.mozilla.org/en-US/docs/Glossary/Dynamic_typing) of JavaScript variables creates annoying bugs. In part 5, we talked briefly about [PropTypes](/en/part5/props_children_and_proptypes#prop-types): a mechanism which enables one to enforce type checking for props passed to React components.

Lately, there has been a notable uplift in the interest in [static type checking](https://en.wikipedia.org/wiki/Type_system#Static_type_checking). At the moment, the most popular typed version of Javascript is [Typescript](https://www.typescriptlang.org/) which has been developed by Microsoft. Typescript is covered in [part 9](/en/part9).

#### Server-side rendering, isomorphic applications and universal code

The browser is not the only domain where components defined using React can be rendered. The rendering can also be done on the [server](https://reactjs.org/docs/react-dom-server.html). This kind of approach is increasingly being used, such that, when accessing the application for the first time, the server serves a pre-rendered page made with React. From here onwards, the operation of the application continues as usual, meaning the browser executes React, which manipulates the DOM shown by the browser. The rendering that is done on the server goes by the name: <i>server-side rendering</i>.

One motivation for server-side rendering is Search Engine Optimization (SEO). Search engines have traditionally been very bad at recognizing JavaScript-rendered content. However, the tide might be turning, e.g. take a look at [this](https://www.javascriptstuff.com/react-seo/) and [this](https://medium.freecodecamp.org/seo-vs-react-is-it-neccessary-to-render-react-pages-in-the-backend-74ce5015c0c9).

Of course, server-side rendering is not anything specific to React or even JavaScript. Using the same programming language throughout the stack in theory simplifies the execution of the concept, because the same code can be run on both the front- and backend.

Along with server-side rendering, there has been talk of so-called <i>isomorphic applications</i> and <i>universal code</i>, although there has been some debate about their definitions. According to some [definitions](https://medium.com/@ghengeveld/isomorphism-vs-universal-javascript-4b47fb481beb), an isomorphic web application is one that performs rendering on both the front- and backend. On the other hand, universal code is code that can be executed in most environments, meaning both the frontend and the backend.

React and Node provide a desirable option for implementing an isomorphic application as universal code.

Writing universal code directly using React is currently still pretty cumbersome. Lately, a library called [Next.js](https://github.com/zeit/next.js/), which is implemented on top of React, has garnered much attention and is a good option for making universal applications.

#### Progressive web apps

Lately, people have started using the term [progressive web app](https://developers.google.com/web/progressive-web-apps/) (PWA) launched by Google.

In short, we are talking about web applications working as well as possible on every platform taking advantage of the best parts of those platforms. The smaller screen of mobile devices must not hamper the usability of the application. PWAs should also work flawlessly in offline-mode or with a slow internet connection. On mobile devices, they must be installable just like any other application. All the network traffic in a PWA should be encrypted.

Applications created using Create React App are no longer [progressive](https://create-react-app.dev/docs/making-a-progressive-web-app/) by default since Create React App 4. If PWA is desired, you will have to create a new project using a PWA custom template. 

```js
npx create-react-app my-app --template cra-template-pwa
```
  
The offline functionality is usually implemented with the help of [service workers](https://developer.mozilla.org/en-US/docs/Web/API/Service_Worker_API).

#### Microservice architecture

During this course, we have only scratched the surface of the server end of things. In our applications, we had a <i>monolithic</i> backend, meaning one application making up a whole and running on a single server, serving only a few API endpoints.

As the application grows, the monolithic backend approach starts turning problematic both in terms of performance and maintainability.

A [microservice architecture](https://martinfowler.com/articles/microservices.html) (microservices) is a way of composing the backend of an application from many separate, independent services, which communicate with each other over the network. An individual microservice's purpose is to take care of a particular logical functional whole. In a pure microservice architecture, the services do not use a shared database.

For example, the bloglist application could consist of two services: one handling user and another taking care of the blogs. The responsibility of the user service would be user registration and user authentication, while the blog service would take care of operations related to the blogs.

The image below visualizes the difference between the structure of an application based on a microservice architecture and one based on a more traditional monolithic structure:

![](../../images/7/36.png)

The role of the frontend (enclosed by a square in the picture) does not differ much between the two models. There is often a so-called [API gateway](http://microservices.io/patterns/apigateway) between the microservices and the frontend, which provides an illusion of a more traditional "everything on the same server" API. [Netflix](https://medium.com/netflix-techblog/optimizing-the-netflix-api-5c9ac715cf19), among others, uses this type of approach.

Microservice architectures emerged and evolved for the needs of large internet-scale applications. The trend was set by Amazon far before the appearance of the term microservice. The critical starting point was an email sent to all employees in 2002 by Amazon CEO Jeff Bezos:

> All teams will henceforth expose their data and functionality through service interfaces.
>
> Teams must communicate with each other through these interfaces.
>
> There will be no other form of inter-process communication allowed: no direct linking, no direct reads of another team’s data store, no shared-memory model, no back-doors whatsoever. The only communication allowed is via service interface calls over the network.
>
> It doesn’t matter what technology you use.
>
> All service interfaces, without exception, must be designed from the ground up to be externalize-able. That is to say, the team must plan and design to be able to expose the interface to developers in the outside world.
>
> No exceptions.
>
> Anyone who doesn’t do this will be fired. Thank you; have a nice day!

Nowadays, one of the biggest forerunners in the use of microservices is [Netflix](https://www.infoq.com/presentations/netflix-chaos-microservices).

The use of microservices has steadily been gaining hype to be kind of a [silver bullet](https://en.wikipedia.org/wiki/No_Silver_Bullet) of today, which is being offered as a solution to almost every kind of problem. However, there are a number of challenges when it comes to applying a microservice architecture, and it might make sense to go [monolith first](https://martinfowler.com/bliki/MonolithFirst.html) by initially making a traditional all-encompassing backend. Or maybe [not](https://martinfowler.com/articles/dont-start-monolith.html). There are a bunch of different opinions on the subject. Both links lead to Martin Fowler's site; as we can see, even the wise are not entirely sure which one of the right ways is more right.

Unfortunately, we cannot dive deeper into this important topic during this course. Even a cursory look at the topic would require at least 5 more weeks.

#### Serverless

After the release of Amazon's [lambda](https://aws.amazon.com/lambda/) service at the end of 2014, a new trend started to emerge in web application development: [serverless](https://serverless.com/).

The main thing about lambda, and nowadays also Google's [Cloud functions](https://cloud.google.com/functions/) as well as [similar functionality in Azure](https://azure.microsoft.com/en-us/services/functions/), is that it enables <i>the execution of individual functions</i> in the cloud. Before, the smallest executable unit in the cloud was a single <i>process</i>, e.g. a runtime environment running a Node backend.

E.g. Using Amazon's [API gateway](https://aws.amazon.com/api-gateway/) it is possible to make serverless applications where the requests to the defined HTTP API get responses directly from cloud functions. Usually the functions already operate using stored data in the databases of the cloud service.

Serverless is not about there not being a server in applications, but about how the server is defined. Software developers can shift their programming efforts to a higher level of abstraction as there is no longer a need to programmatically define the routing of HTTP requests, database relations, etc., since the cloud infrastructure provides all of this. Cloud functions also lend themselves to creating well-scaling system, e.g. Amazon's Lambda can execute a massive amount of cloud functions per second. All of this happens automatically through the infrastructure and there is no need to initiate new servers, etc.

### Useful libraries and interesting links

<!-- Javasciptin kehittäjäyhteisö on tuottanut valtavan määrän erilaisia hyödyllisiä kirjastoja ja jos olet koodaamassa jotain vähänkin isompaa, kannattaa etsiä mitä valmista kalustoa on jo tarjolla. Seuraavassa listataan muutamia luotettavien tahojen hyväksi havaitsemia kirjastoja. -->
The JavaScript developer community has produced a large variety of useful libraries. If you are developing anything more substantial, it is worth it to check if existing solutions are already available. 
Below are listed some libraries recommended by trustworthy parties.

If your application has to handle complicated data, [lodash](https://www.npmjs.com/package/lodash), which we recommended in [part 4](/en/part4/structure_of_backend_application_introduction_to_testing#exercises-4-3-4-7), is a good library to use. If you prefer functional programming style, you might consider using [ramda](https://ramdajs.com/).

<!-- Jos sovelluksessa käsitellään aikaa, tarjoavat [moment](https://momentjs.com/) ja hieman uudempi [date-fns](https://github.com/date-fns/date-fns) siihen hyvän välineistön. -->
If you are handling times and dates, [date-fns](https://github.com/date-fns/date-fns) offers good tools for that.

<!-- Lomakkeiden käyttöä helpottavia kirjastoja ovat [Formik](https://www.npmjs.com/package/formik) ja [redux-form](https://redux-form.com/8.3.0/). Jos sovelluksessa tulee piirtää graafeja, on vaihtoehtoja lukuisia, sekä [recharts](http://recharts.org/en-US/) että [highcharts](https://github.com/highcharts/highcharts-react) ovat hyviksi havaittuja. -->
[Formik](https://www.npmjs.com/package/formik) and [final-form](https://final-form.org/react/) can be used to handle forms more easily. 
If your application displays graphs, there are multiple options to choose from. Both [recharts](http://recharts.org/en-US/) and [highcharts](https://github.com/highcharts/highcharts-react) are well-recommended.

The [immutable.js](https://github.com/facebook/immutable-js/) library maintained by Facebook provides, as the name suggests, immutable implementations of some data structures. The library could be of use when using Redux, since as we [remember](/en/part6/flux_architecture_and_redux#pure-functions-immutable) in part 6, reducers must be pure functions, meaning they must not modify the store's state but instead have to replace it with a new one when a change occurs. Over the past year, some of the popularity of Immutable.js has been taken over by [Immer](https://github.com/mweststrate/immer), which provides similar functionality but in a somewhat easier package.

[Redux-saga](https://redux-saga.js.org/) provides an alternative way to make asynchronous actions for [redux thunk](/en/part6/communicating_with_server_in_a_redux_application#asynchronous-actions-and-redux-thunk) familiar from part 6. Some embrace the hype and like it. I don't.

For single-page applications, the gathering of analytics data on the interaction between the users and the page is [more challenging](https://developers.google.com/analytics/devguides/collection/gtagjs/single-page-applications) than for traditional web applications where the entire page is loaded. The [React Google Analytics](https://github.com/react-ga/react-ga) library offers a solution.

You can take advantage of your React know-how when developing mobile applications using Facebook's extremely popular [React Native](https://facebook.github.io/react-native/) library, which is the topic of [part 10](/en/part10) of the course.

When it comes to the tools used for the management and bundling of JavaScript projects, the community has been very fickle. Best practices have changed rapidly (the years are approximations, nobody remembers that far back in the past):

- 2011 [Bower](https://www.npmjs.com/package/bower)
- 2012 [Grunt](https://www.npmjs.com/package/grunt)
- 2013-14 [Gulp](https://www.npmjs.com/package/gulp)
- 2012-14 [Browserify](https://www.npmjs.com/package/browserify)
- 2015- [Webpack](https://www.npmjs.com/package/webpack)

Hipsters seem to have lost their interest in tool development after webpack started to dominate the markets. A few years ago, [Parcel](https://parceljs.org) started to make the rounds marketing itself as simple (which Webpack absolutely is not) and faster than Webpack. However, after a promising start, Parcel has not gathered any steam, and it's beginning to look like it will not be the end of Webpack. 

Another notable mention is the [Rome](https://rome.tools/) library, which aspires to be an all-encompassing toolchain to unify linter, compiler, bundler, and more. It is currently under heavy development since the initial commit earlier this year on Feb 27, but the outlook sure seems promising.

The site <https://reactpatterns.com/> provides a concise list of best practices for React, some of which are already familiar from this course. Another similar list is [react bits](https://vasanthk.gitbooks.io/react-bits/).

[Reactiflux](https://www.reactiflux.com/) is a big chat community of React developers on Discord. It could be one possible place to get support after the course has concluded. For example, numerous libraries have their own channels.

If you know some recommendable links or libraries, make a pull request!

</div><|MERGE_RESOLUTION|>--- conflicted
+++ resolved
@@ -316,11 +316,7 @@
 npm outdated --depth 0
 ```
 
-<<<<<<< HEAD
 The one year old project that is used by the [part 9](/en/part9) of this course already have quite a few outdated dependencies:
-=======
-One year old project that is used by the [part 9](/en/part9) of his course already has quite a few outdated dependencies:
->>>>>>> b30439a2
 
 ![](../../images/7/33x.png)
 
