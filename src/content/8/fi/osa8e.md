---
mainImage: ../../../images/part-8.svg
part: 8
letter: e
lang: fi
---

<div class="content">

**HUOM** osan 8 sisältöä muutettiin Apollo hookien osalta 28.6. noin klo 21. Jos olet aloittanut osan 8 tekemisen tätä aiemmin tarkista [täältä](/osa8/react_ja_graph_ql#apollon-hookit) että konfiguraatiosi ovat oikeat!

Kurssi lähestyy loppuaan. Katsotaan lopuksi vielä muutamaa GraphQL:ään liittyvää asiaa.

### fragmentit

GraphQL:ssä on suhteellisen yleistä, että eri kyselyt palauttavat samanlaisia vastauksia. Esim. puhelinluettelossa yhden henkilön hakeva kysely

```js
query {
  findPerson(name: "Pekka Mikkola") {
    name
    phone
    address{
      street 
      city
    }
  }
}
```

ja kaikki henkilöt hakeva kysely

```js
query {
  allPersons {
    name
    phone
    address{
      street 
      city
    }
  }
}
```

palauttavat molemmat henkilöitä. Valitessaan palautettavia kenttiä, molemmat kyselyt joutuvat määrittelemään täsmälleen samat kentät. 

Tällaisia tilanteita voidaan yksinkertaistaa [fragmenttien](https://graphql.org/learn/queries/#fragments) avulla. Määritellään kaikki henkilön tiedot valitseva fragmentti:

```js
fragment PersonDetails on Person {
  name
  phone 
  address {
    street 
    city
  }
}
```

Kyselyt voidaan nyt tehdä fragmenttien avulla kompaktimmassa muodossa:

```js
query {
  allPersons {
    ...PersonDetails // highlight-line
  }
}

query {
  findPerson(name: "Pekka Mikkola") {
    ...PersonDetails // highlight-line
  }
}
```

Fragmentteja <i><strong>ei määritellä</strong></i> GraphQL:n skeemassa, vaan kyselyn tekevän clientin puolella. Fragmenttien tulee olla määriteltynä siinä vaiheessa kun client käyttää kyselyssään niitä. 

Voisimme periaatteessa määritellä fragmentin jokaisen kyselyn yhteydessä seuraavasti:

```js
const ALL_PERSONS = gql`
{
  allPersons  {
    ...PersonDetails
  }
}
fragment PersonDetails on Person {
  name
  phone 
  address {
    street 
    city
  }
}
`
```

Huomattavasti järkevämpää on kuitenkin määritellä fragmentti kertaalleen ja sijoittaa se muuttujaan.

```js
const PERSON_DETAILS = gql`
fragment PersonDetails on Person {
  id
  name
  phone 
  address {
    street 
    city
  }
}
`
```

Näin määritelty fragmentti voidaan upottaa kaikkiin sitä tarvitseviin kyselyihin ja mutaatioihin "prosenttiaaltosulku"-operaatiolla:

```js
const ALL_PERSONS = gql`
{
  allPersons  {
    ...PersonDetails
  }
}
${PERSON_DETAILS}  
`
```

### Subscriptiot eli tilaukset

GraphQL tarjoaa query- ja mutation-tyyppien lisäksi kolmannenkin operaatiotyypin, [subscriptionin](https://www.apollographql.com/docs/react/data/subscriptions/), jonka avulla clientit voivat <i>tilata</i> palvelimelta tiedotuksia palvelimella tapahtuneista muutoksista.

Subscriptionit poikkeavatkin radikaalisti kaikesta, mitä kurssilla on tähän mennessä nähty. Toistaiseksi kaikki interaktio on koostunut selaimessa olevan React-sovelluksen palvelimelle tekemistä HTTP-pyynnöistä. Myös GraphQL:n queryt ja mutaatiot on hoidettu näin. Subscriptionien myötä tilanne kääntyy päinvastaiseksi. Sen jälkeen kun selaimessa oleva sovellus on tehnyt tilauksen muutostiedoista, alkaa selain kuunnella palvelinta. Muutosten tullessa palvelin lähettää muutostiedon <i>kaikille sitä kuunteleville</i> selaimille.

Teknisesti ottaen HTTP-protokolla ei taivu hyvin palvelimelta selaimeen päin tapahtuvaan kommunikaatioon. Konepellin alla Apollo käyttääkin [WebSocketeja](https://developer.mozilla.org/en-US/docs/Web/API/WebSockets_API) hoitamaan tilauksista aiheutuvan kommunikaation.

### Tilaukset palvelimella

Toteutetaan nyt sovellukseemme subscriptiot, joiden avulla palvelimelta on mahdollista tilata tieto puhelinluetteloon lisätyistä henkilöistä.

Palvelimella ei ole tarvetta kovin monille muutoksille. Skeemaan tarvitaan seuraava lisäys:

```js
type Subscription {
  personAdded: Person!
}    
```

Eli kun uusi henkilö luodaan, palautetaan henkilön tiedot kaikille tilaajille.

Määritellylle tilaukselle _personAdded_ tarvitaan resolveri. Myös lisäyksen tekevää resolveria _addPerson_ on muutettava siten, että uuden henkilön lisäys aiheuttaa ilmoituksen tilauksen tehneille.

Muutokset ovat seuraavassa:

```js
const { PubSub } = require('apollo-server') // highlight-line
const pubsub = new PubSub() // highlight-line

  Mutation: {
    addPerson: async (root, args, context) => {
      const person = new Person({ ...args })
      const currentUser = context.currentUser

      if (!currentUser) {
        throw new AuthenticationError("not authenticated")
      }

      try {
        await person.save()
        currentUser.friends = currentUser.friends.concat(person)
        await currentUser.save()
      } catch (error) {
        throw new UserInputError(error.message, {
          invalidArgs: args,
        })
      }

      pubsub.publish('PERSON_ADDED', { personAdded: person })  // highlight-line

      return person
    },  
  },
  // highlight-start
  Subscription: {
    personAdded: {
      subscribe: () => pubsub.asyncIterator(['PERSON_ADDED'])
    },
  },
  // highlight-end
```

Tilausten yhteydessä kommunikaatio tapahtuu [publish-subscribe](https://en.wikipedia.org/wiki/Publish%E2%80%93subscribe_pattern)-periaatteella käyttäen rajapinnan [PubSub](https://www.apollographql.com/docs/graphql-subscriptions/setup.html#setup) toteuttavaa olioa. Uuden henkilön lisäys <i>julkaisee</i> tiedon lisäyksestä kaikille muutokset tilanneille PubSubin metodilla _publish_. 

Subscriptionin _personAdded_ resolveri rekisteröi tiedotteista kiinnostuneet clientit palauttamalla niille sopivan [iteraattoriolion](https://www.apollographql.com/docs/graphql-subscriptions/subscriptions-to-schema.html).

Muutetaan palvelimen käynnistävää koodia seuraavasti

```js
// ...

server.listen().then(({ url, subscriptionsUrl }) => { // highlight-line
  console.log(`Server ready at ${url}`)
  console.log(`Subscriptions ready at ${subscriptionsUrl}`) // highlight-line
})
```

Nyt näemme, että palvelin kuuntelee subscriptioita osoitteessa _ws://localhost:4000/graphql_

```js
Server ready at http://localhost:4000/
Subscriptions ready at ws://localhost:4000/graphql
```

Muita muutoksia palvelimeen ei tarvita. 

Tilauksia on mahdollista testata GraphQL-playgroundin avulla seuraavasti:

![](../../images/8/31.png)

Kun tilauksen "play"-painiketta painetaan, jää playground odottamaan tilaukseen tulevia vastauksia. 

Backendin koodi on kokonaisuudessaan [githubissa](https://github.com/fullstackopen-2019/graphql-phonebook-backend/tree/part8-6), branchissa <i>part8-6</i>.

### Tilaukset clientissä

Jotta saamme tilaukset käyttöön React-sovelluksessa, tarvitaan hieman enemmän muutoksia, erityisesti [konfiguraatioiden osalta](https://www.apollographql.com/docs/react/data/subscriptions/#client-setup). Tiedostossa <i>index.js</i> olevat konfiguraatiot on muokattava seuraavaan muotoon:

```js
import React from 'react'
import ReactDOM from 'react-dom'
import App from './App'

import { ApolloProvider } from '@apollo/react-hooks'

import { ApolloClient } from 'apollo-client'
import { createHttpLink } from 'apollo-link-http'
import { InMemoryCache } from 'apollo-cache-inmemory'
import { setContext } from 'apollo-link-context'

import { split } from 'apollo-link'
import { WebSocketLink } from 'apollo-link-ws'
import { getMainDefinition } from 'apollo-utilities'

const wsLink = new WebSocketLink({
  uri: `ws://localhost:4000/graphql`,
  options: { reconnect: true }
})

const httpLink = createHttpLink({
  uri: 'http://localhost:4000/graphql',
})

const authLink = setContext((_, { headers }) => {
  const token = localStorage.getItem('phonenumbers-user-token')
  return {
    headers: {
      ...headers,
      authorization: token ? `bearer ${token}` : null,
    }
  }
})

const link = split(
  ({ query }) => {
    const { kind, operation } = getMainDefinition(query)
    return kind === 'OperationDefinition' && operation === 'subscription'
  },
  wsLink,
  authLink.concat(httpLink),
)

const client = new ApolloClient({
  link,
  cache: new InMemoryCache()
})

ReactDOM.render(
  <ApolloProvider client={client}>
    <App />
  </ApolloProvider>,
  document.getElementById('root')
)
```

Jotta kaikki toimisi, on asennettava uusia riippuvuuksia:

```js
npm install --save subscriptions-transport-ws apollo-link-ws
```

Uusi konfiguraatio johtuu siitä, että sovelluksella tulee nyt olla HTTP-yhteyden lisäksi websocket-yhteys GraphQL-palvelimelle:

```js
const wsLink = new WebSocketLink({
  uri: `ws://localhost:4000/graphql`,
  options: { reconnect: true }
})

const httpLink = createHttpLink({
  uri: 'http://localhost:4000/graphql',
})
```

Tilaukset tehdään komponentin 
[Subscription](https://www.apollographql.com/docs/react/v2.5/advanced/subscriptions/#subscription-component) tai  Apollo Client 3.0:n tarjoaman  hookin _useSubscription_ avulla. Käytämme jälleen hookeja.

Tehdään koodiin seuraavat muutokset:

```js
import { useQuery, useMutation, useSubscription ,useApolloClient } from '@apollo/react-hooks'// highlight-line

// ...

// highlight-start
const PERSON_ADDED = gql`
  subscription {
    personAdded {
      ...PersonDetails
    }
  }
  ${PERSON_DETAILS}
`
// highlight-end

const App = () => {
  // ...

  useSubscription(PERSON_ADDED, {
    onSubscriptionData: ({ subscriptionData }) => {
      console.log(subscriptionData)
    }
  })

  // ...
}
```

Kun puhelinluetteloon nyt lisätään henkilöitä, tapahtuupa se mistä tahansa, tulostuvat clientin konsoliin lisätyn henkilön tiedot:

![](../../images/8/32e.png)

Kun luetteloon lisätään uusi henkilö, palvelin lähettää siitä tiedot clientille ja attribuutin _onSubscriptionData_ arvoksi määriteltyä callback-funktiota kutsutaan antaen sille parametriksi palvelimelle lisätty henkilö. 

Laajennetaan ratkaisua vielä siten, että uuden henkilön tietojen saapuessa henkilö lisätään Apollon välimuistiin, jolloin se renderöityy heti ruudulle. Koodissa on jouduttu huomioimaan se, että sovelluksen itsensä lisäämää henkilöä ei saa lisätä välimuistiin kahteen kertaan:

```js
const App = () => {
  // ...

  const updateCacheWith = (addedPerson) => {
    const includedIn = (set, object) => 
      set.map(p => p.id).includes(object.id)  

    const dataInStore = client.readQuery({ query: ALL_PERSONS })
    if (!includedIn(dataInStore.allPersons, addedPerson)) {
      client.writeQuery({
        query: ALL_PERSONS,
        data: { allPersons : dataInStore.allPersons.concat(addedPerson) }
      })
    }   
  }

  useSubscription(PERSON_ADDED, {
    onSubscriptionData: ({ subscriptionData }) => {
      const addedPerson = subscriptionData.data.personAdded
      notify(`${addedPerson.name} added`)
      updateCacheWith(addedPerson)
    }
  })

  const [addPerson] = useMutation(CREATE_PERSON, {
    onError: handleError,
    update: (store, response) => {
      updateCacheWith(response.data.addPerson)
    }
  })

  // ...
}
```

Clientin lopullinen koodi [githubissa](https://github.com/fullstackopen-2019/graphql-phonebook-frontend/tree/part8-9), branchissa <i>part8-9</i>.

### n+1-ongelma

Laajennetaan vielä backendia hieman. Muutetaan skeemaa siten, että tyypille <i>Person</i> tulee kenttä _friendOf_, joka kertoo kenen kaikkien käyttäjien tuttavalistalla ko henkilö on.

```js
type Person {
  name: String!
  phone: String
  address: Address!
  friendOf: [User!]!
  id: ID!
}
```

Sovellukseen tulisi siis saada tuki esim. seuraavalle kyselylle:

```js
query {
  findPerson(name: "Leevi Hellas") {
    friendOf{
      username
    }
  }
}
```

Koska _friendOf_ ei ole tietokannassa olevien <i>Person</i>-olioiden sarake, on sille tehtävä oma resolveri, joka osaa selvittää asian. Tehdään aluksi tyhjän listan palauttava resolveri:

```js
Person: {
  address: (root) => {
    return { 
      street: root.street,
      city: root.city
    }
  },
  // highlight-start
  friendOf: (root) => {
    // return list of users 
    return [
    ]
  }
  // highlight-end
},
```

Resolverin parametrina _root_ on se henkilöolio jonka tuttavalista on selvityksen alla, eli etsimme olioista _User_ ne, joiden _friends_-listalle sisältyy root._id:

```js
  Person: {
    // ...
    friendOf: async (root) => {
      const friends = await User.find({
        friends: {
          $in: [root._id]
        } 
      })

      return friends
    }
  },
```

Sovellus toimii nyt. 

Voimme samantien tehdä monimutkaisempiakin kyselyitä. On mahdollista selvittää esim. kaikkien henkilöiden tuttavat:

```js
query {
  allPersons {
    name
    friendOf {
      username
    }
  }
}
```

Sovelluksessa on nyt kuitenkin yksi ongelma, tietokantakyselyjä tehdään kohtuuttoman paljon. Jos lisäämme palvelimen jokaiseen tietokantakyselyn tekevään kohtaan konsoliin tehtävän tulostuksen, huomaamme että jos tietokannassa on viisi henkilöä, tehdään seuraavat tietokantakyselyt: 

<pre>
Person.find
User.find
User.find
User.find
User.find
User.find
</pre>

Eli vaikka pääasiallisesti tehdään ainoastaan yksi kysely, haetaan kaikki henkilöt, aiheuttaa jokainen henkilö yhden kyselyn omassa resolverissaan.

Kyseessä on ilmentymä kuuluisasta [n+1-ongelmasta](https://www.google.com/search?q=n%2B1+problem), joka ilmenee aika ajoin eri yhteyksissä, välillä salakavalastikin sovelluskehittäjän huomaamatta aluksi mitään.

Sopiva ratkaisutapa n+1-ongelmaan riippuu tilanteesta. Usein se edellyttää jonkinlaisen liitoskyselyn tekemistä usean yksittäisen kyselyn sijaan.

Tilanteessamme helpoimman ratkaisun toisi se, että tallettaisimme _Person_-olioihin viitteet niistä käyttäjistä kenen ystävälistalla henkilö on:

```js
const schema = new mongoose.Schema({
  name: {
    type: String,
    required: true,
    unique: true,
    minlength: 5
  },
  phone: {
    type: String,
    minlength: 5
  },
  street: {
    type: String,
    required: true,
    minlength: 5
  },  
  city: {
    type: String,
    required: true,
    minlength: 5
  },
  // highlight-start
  friendOf: [
    {
      type: mongoose.Schema.Types.ObjectId,
      ref: 'User'
    }
  ], 
  // highlight-end
})
```

Tällöin voisimme tehdä "liitoskyselyn", eli hakiessamme _Person_-oliot, voimme populoida niiden _friendOf_-kentät:

```js
Query: {
  allPersons: (root, args) => {    
    console.log('Person.find')
    if (!args.phone) {
      return Person.find({}).populate('friendOf') // highlight-line
    }

    return Person.find({ phone: { $exists: args.phone === 'YES' } })
      .populate('friendOf') // highlight-line
  },
  // ...
}
```

Muutoksen jälkeen erilliselle _friendOf_-kentän resolverille ei enää olisi tarvetta.

Kaikkien henkilöiden kysely <i>ei aiheuta</i> n+1-ongelmaa, jos kyselyssä pyydetään esim. ainoastaan nimi ja puhelinnumero:

```js
query {
  allPersons {
    name
    phone
  }
}
```

<<<<<<< HEAD
Jos kyselyä _allPersons_ muokataan tekemään liitoskysely sen varalta, että se aiheuttaa välillä n+1-ongelman, tulee kyselystä hieman raskaampi niissäkin tapauksissa, joissa henkilöihin liittyviä käyttäjiä ei tarvita. Käyttämällä resolverifunktioiden [neljättä parametria](https://www.apollographql.com/docs/apollo-server/essentials/data.html#type-signature) olisi kyselyn toteutusta mahdollista optimoida vieläkin pidemmälle. Neljännen parametrin avulla on mahdollista tarkastella itse kyselyä, ja näin liitoskysely voitaisiin tehdä ainoastaan niissä tapauksissa, joissa on n+1-ongelman uhka. Tämänkaltaiseen optimointiin ei toki kannata lähteä ennen kun on varmaa, että se todellakin kannattaa. 
=======
Jos kyselyä _allPersons_ muokataan tekemään liitoskysely sen varalta, että se aiheuttaa välillä n+1-ongelman, tulee kyselystä hieman raskaampi niissäkin tapaukisssa, joissa henkilöihin liittyviä käyttäjiä ei tarvita. Käyttämällä resolverifunktioiden [neljättä parametria](https://www.apollographql.com/docs/apollo-server/data/data/#resolver-type-signature) olisi kyselyn toteutusta mahdollista optimoida vieläkin pidemmälle. Neljännen parametrin avulla on mahdollista tarkastella itse kyselyä, ja näin liitoskysely voitaisiin tehdä ainoastaan niissä tapauksissa, joissa on n+1-ongelman uhka. Tämänkaltaiseen optimointiin ei toki kannata lähteä ennen kun on varmaa, että se todellakin kannattaa. 
>>>>>>> 83540958

[Donald Knuthin sanoin](https://en.wikiquote.org/wiki/Donald_Knuth):

> <i>Programmers waste enormous amounts of time thinking about, or worrying about, the speed of noncritical parts of their programs, and these attempts at efficiency actually have a strong negative impact when debugging and maintenance are considered. We should forget about small efficiencies, say about 97% of the time: <strong>premature optimization is the root of all evil.</strong></i>

Erään varteenotettavan ratkaisun monien muiden seikkojen lisäksi n+1-ongelmaan tarjoaa 
Facebookin kehittämä [dataloader](https://github.com/facebook/dataloader)-kirjasto, dataloaderin käytöstä Apollo serverin kanssa [täällä](https://www.robinwieruch.de/graphql-apollo-server-tutorial/#graphql-server-data-loader-caching-batching) ja [täällä](http://www.petecorey.com/blog/2017/08/14/batching-graphql-queries-with-dataloader/).

### Loppusanat

Tässä osassa rakentamamme sovellus ei ole optimaalisella tavalla strukturoitu: skeeman, kyselyiden ja mutaatioiden määrittely olisi ainakin syytä siirtää muualle sovelluskoodin seasta. Esimerkkejä GraphQL-sovellusten parempaan strukturointiin löytyy internetistä, esim. serveriin
[täältä](https://blog.apollographql.com/modularizing-your-graphql-schema-code-d7f71d5ed5f2) ja clientiin [täältä](https://medium.com/@peterpme/thoughts-on-structuring-your-apollo-queries-mutations-939ba4746cd8).

GraphQL on jo melko iäkäs teknologia, se on ollut Facebookin sisäisessä käytössä jo vuodesta 2012 lähtien, teknologian voi siis todeta olevan "battle tested". Facebook julkaisi GraphQL:n vuonna 2015 ja se on pikkuhiljaa saanut enenevissä määrin huomiota ja nousee ehkä lähivuosina uhmaamaan REST:in valta-asemaa. REST:in [kuolemaakin](https://www.stridenyc.com/podcasts/52-is-2018-the-year-graphql-kills-rest) on jo ennusteltu. Vaikka se ei tulekaan ihan heti tapahtumaan, on GraphQL ehdottomasti [tutustumisen arvoinen](https://blog.graphqleditor.com/javascript-predictions-for-2019-by-npm/).

</div>

<div class="tasks">

### Tehtäviä

#### 8.23: Subscriptionit palvelin

Tee palvelimelle toteutus subscriptiolle _bookAdded_, joka palauttaa tilaajilleen lisättyjen kirjojen tiedot.

#### 8.24: Subscriptionit client, osa 1

Ota clientillä käyttöön subscriptiot ja tilaa _bookAdded_. Uusien kirjojen tullessa anna ilmoitus käyttäjälle. Mikä tahansa menetelmä käy, voit käyttää esim. funktiota [window.alert](https://developer.mozilla.org/en-US/docs/Web/API/Window/alert).

#### 8.25: Subscriptionit client, osa 2

Pidä sovelluksen käyttöliittymä ajantasaisena, kun palvelin tiedottaa uusista kirjoista.

#### 8.26: n+1

Ratkaise haluamallasi menetelmällä seuraavaa kyselyä vaivaava n+1-ongelma:

```js
query {
  allAuthors {
    name 
    bookCount
  }
}
```

</div><|MERGE_RESOLUTION|>--- conflicted
+++ resolved
@@ -540,11 +540,7 @@
 }
 ```
 
-<<<<<<< HEAD
-Jos kyselyä _allPersons_ muokataan tekemään liitoskysely sen varalta, että se aiheuttaa välillä n+1-ongelman, tulee kyselystä hieman raskaampi niissäkin tapauksissa, joissa henkilöihin liittyviä käyttäjiä ei tarvita. Käyttämällä resolverifunktioiden [neljättä parametria](https://www.apollographql.com/docs/apollo-server/essentials/data.html#type-signature) olisi kyselyn toteutusta mahdollista optimoida vieläkin pidemmälle. Neljännen parametrin avulla on mahdollista tarkastella itse kyselyä, ja näin liitoskysely voitaisiin tehdä ainoastaan niissä tapauksissa, joissa on n+1-ongelman uhka. Tämänkaltaiseen optimointiin ei toki kannata lähteä ennen kun on varmaa, että se todellakin kannattaa. 
-=======
 Jos kyselyä _allPersons_ muokataan tekemään liitoskysely sen varalta, että se aiheuttaa välillä n+1-ongelman, tulee kyselystä hieman raskaampi niissäkin tapaukisssa, joissa henkilöihin liittyviä käyttäjiä ei tarvita. Käyttämällä resolverifunktioiden [neljättä parametria](https://www.apollographql.com/docs/apollo-server/data/data/#resolver-type-signature) olisi kyselyn toteutusta mahdollista optimoida vieläkin pidemmälle. Neljännen parametrin avulla on mahdollista tarkastella itse kyselyä, ja näin liitoskysely voitaisiin tehdä ainoastaan niissä tapauksissa, joissa on n+1-ongelman uhka. Tämänkaltaiseen optimointiin ei toki kannata lähteä ennen kun on varmaa, että se todellakin kannattaa. 
->>>>>>> 83540958
 
 [Donald Knuthin sanoin](https://en.wikiquote.org/wiki/Donald_Knuth):
 
