---
mainImage: ../../../images/part-4.svg
part: 4
letter: b
lang: en
---

<div class="content">


We will now start writing tests for the backend. Since the backend does not contain any complicated logic, it doesn't make sense to write [unit tests](https://en.wikipedia.org/wiki/Unit_testing) for it. The only potential thing we could unit test is the _toJSON_ method that is used for formatting notes.


In some situations, it can be beneficial to implement some of the backend tests by mocking the database instead of using a real database. One library that could be used for this is [mongo-mock](https://github.com/williamkapke/mongo-mock).


Since our application's backend is still relatively simple, we will make the decision to test the entire application through its REST API, so that the database is also included. This kind of testing where multiple components of the system are being tested as a group, is called [integration testing](https://en.wikipedia.org/wiki/Integration_testing).


### Test environment


In one of the previous chapters of the course material, we mentioned that when your backend server is running in Heroku, it is in <i>production</i> mode.


The convention in Node is to define the execution mode of the application with the <i>NODE\_ENV</i> environment variable. In our current application, we only load the environment variables defined in the <i>.env</i> file if the application is <i>not</i> in production mode.

It is common practice to define separate modes for development and testing.

Next, let's change the scripts in our <i>package.json</i> so that when tests are run, <i>NODE\_ENV</i> gets the value <i>test</i>:

```json
{
  // ...
  "scripts": {
    "start": "NODE_ENV=production node index.js",// highlight-line
    "dev": "NODE_ENV=development nodemon index.js",// highlight-line
    "build:ui": "rm -rf build && cd ../../../2/luento/notes && npm run build && cp -r build ../../../3/luento/notes-backend",
    "deploy": "git push heroku master",
    "deploy:full": "npm run build:ui && git add . && git commit -m uibuild && git push && npm run deploy",
    "logs:prod": "heroku logs --tail",
    "lint": "eslint .",
    "test": "NODE_ENV=test jest --verbose --runInBand"// highlight-line
  },
  // ...
}
```

We also added the [runInBand](https://jestjs.io/docs/en/cli.html#--runinband) option to the npm script that executes the tests. This option will prevent Jest from running tests in parallel; we will discuss its significance once our tests start using the database.


We specified the mode of the application to be <i>development</i> in the _npm run dev_ script that uses nodemon. We also specified that the default _npm start_ command will define the mode as <i>production</i>.


There is a slight issue in the way that we have specified the mode of the application in our scripts: it will not work on Windows. We can correct this by installing the [cross-env](https://www.npmjs.com/package/cross-env) package with the command:

```bash
npm install cross-env
```

We can then achieve cross-platform compatibility by using the cross-env library in our npm scripts defined in <i>package.json</i>:

```json
{
  // ...
  "scripts": {
    "start": "cross-env NODE_ENV=production node index.js",
    "dev": "cross-env NODE_ENV=development nodemon index.js",
    // ...
    "test": "cross-env NODE_ENV=test jest --verbose --runInBand",
  },
  // ...
}
```


Now we can modify the way that our application runs in different modes. As an example of this, we could define the application to use a separate test database when it is running tests.


We can create our separate test database in Mongo DB Atlas. This is not an optimal solution in situations where there are many people developing the same application. Test execution in particular typically requires that a single database instance is not used by tests that are running concurrently.


It would be better to run our tests using a database that is installed and running in the developer's local machine. The optimal solution would be to have every test execution use its own separate database. This is "relatively simple" to achieve by [running Mongo in-memory](https://docs.mongodb.com/manual/core/inmemory/) or by using [Docker](https://www.docker.com) containers. We will not complicate things and will instead continue to use the MongoDB Atlas database.


Let's make some changes to the module that defines the application's configuration:

```js
require('dotenv').config()

let PORT = process.env.PORT
let MONGODB_URI = process.env.MONGODB_URI

// highlight-start
if (process.env.NODE_ENV === 'test') {
  MONGODB_URI = process.env.TEST_MONGODB_URI
}
// highlight-end

module.exports = {
  MONGODB_URI,
  PORT
}
```

The <i>.env</i> file has <i>separate variables</i> for the database addresses of the development and test databases:

```bash
MONGODB_URI=mongodb+srv://fullstack:secred@cluster0-ostce.mongodb.net/note-app?retryWrites=true
PORT=3001

// highlight-start
TEST_MONGODB_URI=mongodb+srv://fullstack:secret@cluster0-ostce.mongodb.net/note-app-test?retryWrites=true
// highlight-end
```

The _config_ module that we have implemented slightly resembles the [node-config](https://github.com/lorenwest/node-config) package. Writing our own implementation is justified since our application is simple, and also because it teaches us valuable lessons.

These are the only changes we need to make to our application's code.

You can find the code for our current application in its entirety in the <i>part4-2</i> branch of [this github repository](https://github.com/fullstack-hy2020/part3-notes-backend/tree/part4-2).


### supertest

Let's use the [supertest](https://github.com/visionmedia/supertest) package to help us write our tests for testing the API.

We will install the package as a development dependency:

```bash
npm install --save-dev supertest
```

Let's write our first test in the <i>tests/note_api.test.js</i> file:

```js
const mongoose = require('mongoose')
const supertest = require('supertest')
const app = require('../app')

const api = supertest(app)

test('notes are returned as json', async () => {
  await api
    .get('/api/notes')
    .expect(200)
    .expect('Content-Type', /application\/json/)
})

afterAll(() => {
  mongoose.connection.close()
})
```

The test imports the Express application from the <i>app.js</i> module and wraps it with the <i>supertest</i> function into a so-called [superagent](https://github.com/visionmedia/superagent) object. This object is assigned to the <i>api</i> variable and tests can use it for making HTTP requests to the backend.

Our test makes an HTTP GET request to the <i>api/notes</i> url and verifies that the request is responded to with the status code 200. The test also verifies that the <i>Content-Type</i> header is set to <i>application/json</i>, indicating that the data is in the desired format.

The test contains some details that we will explore [a bit later on](/en/part4/testing_the_backend#async-await). The arrow function that defines the test is preceded by the <i>async</i> keyword and the method call for the <i>api</i> object is preceded by the <i>await</i> keyword. We will write a few tests and then take a closer look at this async/await magic. Do not concern yourself with them for now, just be assured that the example tests work correctly. The async/await syntax is related to the fact that making a request to the API is an <i>asynchronous</i> operation. The [Async/await syntax](https://facebook.github.io/jest/docs/en/asynchronous.html) can be used for writing asynchronous code with the appearance of synchronous code.

Once all the tests (there is currently only one) have finished running we have to close the database connection used by Mongoose. This can be easily achieved with the [afterAll](https://facebook.github.io/jest/docs/en/api.html#afterallfn-timeout) method:

```js
afterAll(() => {
  mongoose.connection.close()
})
```

When running your tests you may run across the following console warning:

![](../../images/4/8.png)


If this occurs, let's follow the [instructions](https://mongoosejs.com/docs/jest.html) and add a <i>jest.config.js</i> file at the root of the project with the following content:

```js
module.exports = {
  testEnvironment: 'node'
}
```

One tiny but important detail: at the [beginning](/en/part4/structure_of_backend_application_introduction_to_testing#project-structure) of this part we extracted the Express application into the <i>app.js</i> file, and the role of the <i>index.js</i> file was changed to launch the application at the specified port with Node's built-in <i>http</i> object:

```js
const app = require('./app') // the actual Express app
const http = require('http')
const config = require('./utils/config')
const logger = require('./utils/logger')

const server = http.createServer(app)

server.listen(config.PORT, () => {
  logger.info(`Server running on port ${config.PORT}`)
})
```

The tests only use the express application defined in the <i>app.js</i> file:

```js
const mongoose = require('mongoose')
const supertest = require('supertest')
const app = require('../app') // highlight-line

const api = supertest(app) // highlight-line

// ...
```


The documentation for supertest says the following:

> <i>if the server is not already listening for connections then it is bound to an ephemeral port for you so there is no need to keep track of ports.</i>


In other words, supertest takes care that the application being tested is started at the port that it uses internally.


Let's write a few more tests:

```js
test('there are two notes', async () => {
  const response = await api.get('/api/notes')

  expect(response.body).toHaveLength(2)
})

test('the first note is about HTTP methods', async () => {
  const response = await api.get('/api/notes')

  expect(response.body[0].content).toBe('HTML is easy')
})
```

Both tests store the response of the request to the _response_ variable, and unlike the previous test that used the methods provided by _supertest_ for verifying the status code and headers, this time we are inspecting the response data stored in <i>response.body</i> property. Our tests verify the format and content of the response data with the [expect](https://facebook.github.io/jest/docs/en/expect.html#content) method of Jest.


The benefit of using the async/await syntax is starting to become evident. Normally we would have to use callback functions to access the data returned by promises, but with the new syntax things are a lot more comfortable:

```js
const res = await api.get('/api/notes')

// execution gets here only after the HTTP request is complete
// the result of HTTP request is saved in variable res
expect(res.body).toHaveLength(2)
```

<!-- HTTP-pyyntöjen tiedot konsoliin kirjoittava middleware häiritsee hiukan testien tulostusta. Muutetaan loggeria siten, että testausmoodissa lokiviestit eivät tulostu konsoliin: -->

The middleware that outputs information about the HTTP requests is obstructing the test execution output. Let us modify the logger so that it does not print to console in test mode:

```js
const info = (...params) => {
  // highlight-start
  if (process.env.NODE_ENV !== 'test') { 
    console.log(...params)
  }
  // highlight-end
}

const error = (...params) => {
  console.error(...params)
}

module.exports = {
  info, error
}
```

### Initializing the database before tests

Testing appears to be easy and our tests are currently passing. However, our tests are bad as they are dependent on the state of the database (that happens to be correct in my test database). In order to make our tests more robust, we have to reset the database and generate the needed test data in a controlled manner before we run the tests.

Our tests are already using the [afterAll](https://facebook.github.io/jest/docs/en/api.html#afterallfn-timeout) function of Jest to close the connection to the database after the tests are finished executing. Jest offers many other [functions](https://facebook.github.io/jest/docs/en/setup-teardown.html#content) that can be used for executing operations once before any test is run, or every time before a test is run.

Let's initialize the database <i>before every test</i> with the [beforeEach](https://jestjs.io/docs/en/api.html#aftereachfn-timeout) function:

```js
const mongoose = require('mongoose')
const supertest = require('supertest')
const app = require('../app')
const api = supertest(app)
const Note = require('../models/note')

const initialNotes = [
  {
    content: 'HTML is easy',
    important: false,
  },
  {
    content: 'Browser can execute only Javascript',
    important: true,
  },
]

beforeEach(async () => {
  await Note.deleteMany({})

  let noteObject = new Note(initialNotes[0])
  await noteObject.save()

  noteObject = new Note(initialNotes[1])
  await noteObject.save()
})
```

The database is cleared out at the beginning, and after that we save the two notes stored in the _initialNotes_ array to the database. Doing this, we ensure that the database is in the same state before every test is run.

Let's also make the following changes to the last two tests:

```js
test('all notes are returned', async () => {
  const response = await api.get('/api/notes')

  expect(response.body).toHaveLength(initialNotes.length) // highlight-line
})

test('a specific note is within the returned notes', async () => {
  const response = await api.get('/api/notes')

  const contents = response.body.map(r => r.content) // highlight-line

  expect(contents).toContain(
    'Browser can execute only Javascript' // highlight-line
  )
})
```

Pay special attention to the expect in the latter test. The <code>response.body.map(r => r.content)</code> command is used to create an array containing the content of every note returned by the API. The [toContain](https://facebook.github.io/jest/docs/en/expect.html#tocontainitem) method is used for checking that the note given to it as a parameter is in the list of notes returned by the API.

### Running tests one by one


The _npm test_ command executes all of the tests of the application. When we are writing tests, it is usually wise to only execute one or two tests. Jest offers a few different ways of accomplishing this, one of which is the [only](https://jestjs.io/docs/en/api#testonlyname-fn-timeout) method. If tests are written across many files, this method is not great.

A better option is to specify the tests that need to be run as parameter of the  <i>npm test</i> command.

The following command only runs the tests found in the <i>tests/note_api.test.js</i> file:

```js
npm test -- tests/note_api.test.js
```

The <i>-t</i> option can be used for running tests with a specific name:

```js
npm test -- -t 'a specific note is within the returned notes'
```

The provided parameter can refer to the name of the test or the describe block. The parameter can also contain just a part of the name. The following command will run all of the tests that contain <i>notes</i> in their name:

```js
npm test -- -t 'notes'
```

<!-- *HUOM*: yksittäisiä testejä suoritettaessa saattaa mongoose-yhteys  jäädä auki, mikäli yhtään yhteyttä hyödyntävää testiä ei ajeta. Ongelma seurannee siitä, että supertest alustaa yhteyden, mutta jest ei suorita afterAll-osiota. -->
**NB**: When running a single test, the mongoose connection might stay open if no tests using the connection are run. 
The problem might be due to the fact that supertest primes the connection, but jest does not run the afterAll portion of the code. 

### async/await

Before we write more tests let's take a look at the _async_ and _await_ keywords. 

The async/await syntax that was introduced in ES7 makes it possible to use <i>asynchronous functions that return a promise</i> in a way that makes the code look synchronous.

As an example, the fetching of notes from the database with promises looks like this:

```js
Note.find({}).then(notes => {
  console.log('operation returned the following notes', notes)
})
```


The _Note.find()_ method returns a promise and we can access the result of the operation by registering a callback function with the _then_ method.


All of the code we want to execute once the operation finishes is written in the callback function. If we wanted to make several asynchronous function calls in sequence, the situation would soon become painful. The asynchronous calls would have to be made in the callback. This would likely lead to complicated code and could potentially give birth to a so-called [callback hell](http://callbackhell.com/).


By [chaining promises](https://javascript.info/promise-chaining) we could keep the situation somewhat under control, and avoid callback hell by creating a fairly clean chain of _then_ method calls. We have seen a few of these during the course. To illustrate this, you can view an artificial example of a function that fetches all notes and then deletes the first one:

```js
Note.find({})
  .then(notes => {
    return notes[0].remove()
  })
  .then(response => {
    console.log('the first note is removed')
    // more code here
  })
```

The then-chain is alright, but we can do better. The [generator functions](https://developer.mozilla.org/en-US/docs/Web/JavaScript/Reference/Global_Objects/Generator) introduced in ES6 provided a [clever way](https://github.com/getify/You-Dont-Know-JS/blob/1st-ed/async%20%26%20performance/ch4.md#iterating-generators-asynchronously) of writing asynchronous code in a way that "looks synchronous". The syntax is a bit clunky and not widely used.

The _async_ and _await_ keywords introduced in ES7 bring the same functionality as the generators, but in an understandable and syntactically cleaner way to the hands of all citizens of the JavaScript world.

We could fetch all of the notes in the database by utilizing the [await](https://developer.mozilla.org/en-US/docs/Web/JavaScript/Reference/Operators/await) operator like this:

```js
const notes = await Note.find({})

console.log('operation returned the following notes', notes)
```

The code looks exactly like synchronous code. The execution of code pauses at <em>const notes = await Note.find({})</em> and waits until the related promise is <i>fulfilled</i>, and then continues its execution to the next line. When the execution continues, the result of the operation that returned a promise is assigned to the _notes_ variable.

The slightly complicated example presented above could be implemented by using await like this:

```js
const notes = await Note.find({})
const response = await notes[0].remove()

console.log('the first note is removed')
```

Thanks to the new syntax, the code is a lot simpler than the previous then-chain.

There are a few important details to pay attention to when using async/await syntax. In order to use the await operator with asynchronous operations, they have to return a promise. This is not a problem as such, as regular asynchronous functions using callbacks are easy to wrap around promises.

The await keyword can't be used just anywhere in JavaScript code. Using await is possible only inside of an [async](https://developer.mozilla.org/en-US/docs/Web/JavaScript/Reference/Statements/async_function) function.

This means that in order for the previous examples to work, they have to be using async functions. Notice the first line in the arrow function definition:

```js
const main = async () => { // highlight-line
  const notes = await Note.find({})
  console.log('operation returned the following notes', notes)

  const response = await notes[0].remove()
  console.log('the first note is removed')
}

main() // highlight-line
```

The code declares that the function assigned to _main_ is asynchronous. After this the code calls the function with <code>main()</code>.

### async/await in the backend

Let's change the backend to async and await. As all of the asynchronous operations are currently done inside of a function, it is enough to change the route handler functions into async functions.

The route for fetching all notes gets changed to the following:

```js
notesRouter.get('/', async (request, response) => { 
  const notes = await Note.find({})
  response.json(notes.map(note => note.toJSON()))
})
```

We can verify that our refactoring was successful by testing the endpoint through the browser and by running the tests that we wrote earlier.

You can find the code for our current application in its entirety in the <i>part4-3</i> branch of [this Github repository](https://github.com/fullstack-hy2020/part3-notes-backend/tree/part4-3).

### More tests and refactoring the backend

When code gets refactored, there is always the risk of [regression](https://en.wikipedia.org/wiki/Regression_testing), meaning that existing functionality may break. Let's refactor the remaining operations by first writing a test for each route of the API.

Let's start with the operation for adding a new note. Let's write a test that adds a new note and verifies that the amount of notes returned by the API increases, and that the newly added note is in the list.

```js
test('a valid note can be added', async () => {
  const newNote = {
    content: 'async/await simplifies making async calls',
    important: true,
  }

  await api
    .post('/api/notes')
    .send(newNote)
    .expect(200)
    .expect('Content-Type', /application\/json/)

  const response = await api.get('/api/notes')

  const contents = response.body.map(r => r.content)

  expect(response.body).toHaveLength(initialNotes.length + 1)
  expect(contents).toContain(
    'async/await simplifies making async calls'
  )
})
```

The test passes just like we hoped and expected it to.

Let's also write a test that verifies that a note without content will not be saved into the database.

```js
test('note without content is not added', async () => {
  const newNote = {
    important: true
  }

  await api
    .post('/api/notes')
    .send(newNote)
    .expect(400)

  const response = await api.get('/api/notes')

  expect(response.body).toHaveLength(initialNotes.length)
})
```

Both tests check the state stored in the database after the saving operation, by fetching all the notes of the application.  

```js
const response = await api.get('/api/notes')
```

The same verification steps will repeat in other tests later on, and it is a good idea to extract these steps into helper functions. Let's add the function into a new file called <i>tests/test_helper.js</i> that is in the same directory as the test file.

```js
const Note = require('../models/note')

const initialNotes = [
  {
    content: 'HTML is easy',
    date: new Date(),
    important: false
  },
  {
    content: 'Browser can execute only Javascript',
    date: new Date(),
    important: true
  }
]

const nonExistingId = async () => {
  const note = new Note({ content: 'willremovethissoon' })
  await note.save()
  await note.remove()

  return note._id.toString()
}

const notesInDb = async () => {
  const notes = await Note.find({})
  return notes.map(note => note.toJSON())
}

module.exports = {
  initialNotes, nonExistingId, notesInDb
}
```

The module defines the _notesInDb_ function that can be used for checking the notes stored in the database. The _initialNotes_ array containing the initial database state is also in the module. We also define the _nonExistingId_ function ahead of time, that can be used for creating a database object ID that does not belong to any note object in the database.

Our tests can now use helper module and be changed like this:

```js
const supertest = require('supertest')
const mongoose = require('mongoose')
const helper = require('./test_helper') // highlight-line
const app = require('../app')
const api = supertest(app)

const Note = require('../models/note')

beforeEach(async () => {
  await Note.deleteMany({})

  let noteObject = new Note(helper.initialNotes[0]) // highlight-line
  await noteObject.save()

  noteObject = new Note(helper.initialNotes[1]) // highlight-line
  await noteObject.save()
})

test('notes are returned as json', async () => {
  await api
    .get('/api/notes')
    .expect(200)
    .expect('Content-Type', /application\/json/)
})

test('all notes are returned', async () => {
  const response = await api.get('/api/notes')

  expect(response.body).toHaveLength(helper.initialNotes.length) // highlight-line
})

test('a specific note is within the returned notes', async () => {
  const response = await api.get('/api/notes')

  const contents = response.body.map(r => r.content)
  expect(contents).toContain(
    'Browser can execute only Javascript'
  )
})

test('a valid note can be added ', async () => {
  const newNote = {
    content: 'async/await simplifies making async calls',
    important: true,
  }

  await api
    .post('/api/notes')
    .send(newNote)
    .expect(200)
    .expect('Content-Type', /application\/json/)

  const notesAtEnd = await helper.notesInDb() // highlight-line
  expect(notesAtEnd).toHaveLength(helper.initialNotes.length + 1) // highlight-line

  const contents = notesAtEnd.map(n => n.content) // highlight-line
  expect(contents).toContain(
    'async/await simplifies making async calls'
  )
})

test('note without content is not added', async () => {
  const newNote = {
    important: true
  }

  await api
    .post('/api/notes')
    .send(newNote)
    .expect(400)

  const notesAtEnd = await helper.notesInDb() // highlight-line

  expect(notesAtEnd).toHaveLength(helper.initialNotes.length) // highlight-line
})

afterAll(() => {
  mongoose.connection.close()
}) 
```

The code using promises works and the tests pass. We are ready to refactor our code to use the async/await syntax.

We make the following changes to the code that takes care of adding a new note(notice that the route handler definition is preceded by the _async_ keyword):

```js
notesRouter.post('/', async (request, response, next) => {
  const body = request.body

  const note = new Note({
    content: body.content,
    important: body.important === undefined ? false : body.important,
    date: new Date(),
  })

  const savedNote = await note.save()
  response.json(savedNote.toJSON())
})
```

There's a slight problem with our code: we don't handle error situations. How should we deal with them?

### Error handling and async/await

If there's an exception while handling the POST request we end up in a familiar situation:

![](../../images/4/6.png)

In other words we end up with an unhandled promise rejection, and the request never receives a response.

With async/await the recommended way of dealing with exceptions is the old and familiar _try/catch_ mechanism:

```js
notesRouter.post('/', async (request, response, next) => {
  const body = request.body

  const note = new Note({
    content: body.content,
    important: body.important === undefined ? false : body.important,
    date: new Date(),
  })
  // highlight-start
  try { 
    const savedNote = await note.save()
    response.json(savedNote.toJSON())
  } catch(exception) {
    next(exception)
  }
  // highlight-end
})
```

The catch block simply calls the _next_ function, which passes the request handling to the error handling middleware.

After making the change, all of our tests will pass once again.

Next, let's write tests for fetching and removing an individual note:

```js
test('a specific note can be viewed', async () => {
  const notesAtStart = await helper.notesInDb()

  const noteToView = notesAtStart[0]

// highlight-start
  const resultNote = await api
    .get(`/api/notes/${noteToView.id}`)
    .expect(200)
    .expect('Content-Type', /application\/json/)
// highlight-end

  expect(resultNote.body).toEqual(noteToView)
})

test('a note can be deleted', async () => {
  const notesAtStart = await helper.notesInDb()
  const noteToDelete = notesAtStart[0]

// highlight-start
  await api
    .delete(`/api/notes/${noteToDelete.id}`)
    .expect(204)
// highlight-end

  const notesAtEnd = await helper.notesInDb()

  expect(notesAtEnd).toHaveLength(
    helper.initialNotes.length - 1
  )

  const contents = notesAtEnd.map(r => r.content)

  expect(contents).not.toContain(noteToDelete.content)
})
```

Both tests share a similar structure. In the initialization phase they fetch a note from the database. After this, the tests call the actual operation being tested, which is highlighted in the code block. Lastly, the tests verify that the outcome of the operation is as expected.

The tests pass and we can safely refactor the tested routes to use async/await:

```js
notesRouter.get('/:id', async (request, response, next) => {
  try{
    const note = await Note.findById(request.params.id)
    if (note) {
      response.json(note.toJSON())
    } else {
      response.status(404).end()
    }
  } catch(exception) {
    next(exception)
  }
})

notesRouter.delete('/:id', async (request, response, next) => {
  try {
    await Note.findByIdAndRemove(request.params.id)
    response.status(204).end()
  } catch (exception) {
    next(exception)
  }
})
```

You can find the code for our current application in its entirety in the <i>part4-4</i> branch of [this Github repository](https://github.com/fullstack-hy2020/part3-notes-backend/tree/part4-4).

### Eliminating the try-catch

<!-- Async/await selkeyttää koodia jossain määrin, mutta sen 'hinta' on poikkeusten käsittelyn edellyttämä <i>try/catch</i>-rakenne. Kaikki routejen käsittelijät noudattavat samaa kaavaa -->
Async/await unclutters the code a bit, but the 'price' is the <i>try/catch</i> structure required for catching exceptions. 
All of the route handlers follow the same structure

```js
try {
  // do the async operations here
} catch(exception) {
  next(exception)
}
```

<!-- Mieleen herää kysymys, olisiko koodia mahdollista refaktoroida siten, että <i>catch</i> saataisiin refaktoroitua ulos metodeista?  -->
One starts to wonder, if it would be possible to refactor the code to eliminate the <i>catch</i> from the methods?

<!-- Kirjasto [express-async-errors](https://github.com/davidbanham/express-async-errors) tuo tilanteeseen helpotuksen. -->
The [express-async-errors](https://github.com/davidbanham/express-async-errors) library has a solution for this. 

<!-- Asennetaan kirjasto -->
Let's install the library

```bash
npm install express-async-errors --save
```

<!-- Kirjaston käyttö on <i>todella</i> helppoa.
 Kirjaston koodi otetaan käyttöön tiedostossa <i>src/app.js</i>: -->
Using the library is <i>very</i> easy. 
You introduce the library in <i>src/app.js</i>:

```js
const config = require('./utils/config')
const express = require('express')
require('express-async-errors') // highlight-line
const app = express()
const cors = require('cors')
const notesRouter = require('./controllers/notes')
const middleware = require('./utils/middleware')
const logger = require('./utils/logger')
const mongoose = require('mongoose')

// ...

module.exports = app
```

<!-- Kirjaston koodiin sisällyttämän "magian" ansiosta pääsemme kokonaan eroon try-catch-lauseista. Muistiinpanon poistamisesta huolehtiva route -->
The 'magic' of the library allows us to eliminate the try-catch blocks completely. 
For example the route for deleting a note

```js
notesRouter.delete('/:id', async (request, response, next) => {
  try {
    await Note.findByIdAndRemove(request.params.id)
    response.status(204).end()
  } catch (exception) {
    next(exception)
  }
})
```

<!-- muuttuu muotoon -->
becomes

```js
notesRouter.delete('/:id', async (request, response) => {
  await Note.findByIdAndRemove(request.params.id)
  response.status(204).end()
})
```

<!-- Kirjaston ansiosta kutsua _next(exception)_ ei siis enää tarvita, kirjasto hoitaa asian konepellin alla, eli jos <i>async</i>-funktiona määritellyn routen sisällä syntyy poikkeus, siirtyy suoritus automaattisesti virheenkäsittelijämiddlewareen. -->
Because of the library, we do not need the _next(exception)_ call anymore. 
The library handles everything under the hood. If an exception occurs in a <i>async</i> route, the execution is automatically passed to the error handling middleware.

<!-- Muut routet yksinkertaistuvat seuraavasti: -->
The other routes become:

```js
notesRouter.post('/', async (request, response) => {
  const body = request.body

  const note = new Note({
    content: body.content,
    important: body.important === undefined ? false : body.important,
    date: new Date(),
  })

  const savedNote = await note.save()
  response.json(savedNote.toJSON())
})

notesRouter.get('/:id', async (request, response) => {
  const note = await Note.findById(request.params.id)
  if (note) {
    response.json(note.toJSON())
  } else {
    response.status(404).end()
  }
})
```

<!-- Sovelluksen tämänhetkinen koodi on kokonaisuudessaan [githubissa](https://github.com/fullstack-hy2020/part3-notes-backend/tree/part4-5), haarassa <i>part4-5</i>.  -->
The code for our application can be found from [github](https://github.com/fullstack-hy2020/part3-notes-backend/tree/part4-5), branch <i>part4-5</i>.

### Optimizing the beforeEach function

Let's return to writing our tests and take a closer look at the _beforeEach_ function that sets up the tests:

```js
beforeEach(async () => {
  await Note.deleteMany({})

  let noteObject = new Note(helper.initialNotes[0])
  await noteObject.save()

  noteObject = new Note(helper.initialNotes[1])
  await noteObject.save()
})
```

The function saves the first two notes from the   _helper.initialNotes_ array into the database with two separate operations. The solution is alright, but there's a better way of saving multiple objects to the database:

```js
beforeEach(async () => {
  await Note.deleteMany({})
  console.log('cleared')

  helper.initialNotes.forEach(async (note) => {
    let noteObject = new Note(note)
    await noteObject.save()
    console.log('saved')
  })
  console.log('done')
})

test('notes are returned as json', async () => {
  console.log('entered test')
  // ...
}
```

We save the notes stored in the array into the database inside of a _forEach_ loop. The tests don't quite seem to work however, so we have added some console logs to help us find the problem. 

The console displays the following output:

<pre>
cleared
done
entered test
saved
saved
</pre>

Despite our use of the async/await syntax, our solution does not work like we expected it to. The test execution begins before the database is initialized!

The problem is that every iteration of the forEach loop generates its own asynchronous operation, and _beforeEach_ won't wait for them to finish executing. In other words, the _await_ commands defined inside of the _forEach_ loop are not in the _beforeEach_ function, but in separate functions that _beforeEach_ will not wait for.

Since the execution of tests begins immediately after _beforeEach_ has finished executing, the execution of tests begins before the database state is initialized.


One way of fixing this is to wait for all of the asynchronous operations to finish executing with the [Promise.all](https://developer.mozilla.org/en-US/docs/Web/JavaScript/Reference/Global_Objects/Promise/all) method:

```js
beforeEach(async () => {
  await Note.deleteMany({})

  const noteObjects = helper.initialNotes
    .map(note => new Note(note))
  const promiseArray = noteObjects.map(note => note.save())
  await Promise.all(promiseArray)
})
```


The solution is quite advanced despite its compact appearance. The _noteObjects_ variable is assigned to an array of Mongoose objects that are created with the _Note_ constructor for each of the notes in the _helper.initialNotes_ array. The next line of code creates a new array that <i>consists of promises</i>, that are created by calling the _save_ method of each item in the _noteObjects_ array. In other words, it is an array of promises for saving each of the items to the database.


The [Promise.all](https://developer.mozilla.org/en-US/docs/Web/JavaScript/Reference/Global_Objects/Promise/all) method can be used for transforming an array of promises into a single promise, that will be <i>fulfilled</i> once every promise in the array passed to it as a parameter is resolved. The last line of code <em>await Promise.all(promiseArray)</em> waits that every promise for saving a note is finished, meaning that the database has been initialized.


> The returned values of each promise in the array can still be accessed when using the Promise.all method. If we wait for the promises to be resolved with the _await_ syntax <em>const results = await Promise.all(promiseArray)</em>, the operation will return an array that contains the resolved values for each promise in the _promiseArray_, and they appear in the same order as the promises in the array.


Promise.all executes the promises it receives in parallel. If the promises need to be executed in a particular order, this will be problematic. In situations like this, the operations can be executed inside of a [for...of](https://developer.mozilla.org/en-US/docs/Web/JavaScript/Reference/Statements/for...of) block, that guarantees a specific execution order.

```js
beforeEach(async () => {
  await Note.deleteMany({})

  for (let note of helper.initialNotes) {
    let noteObject = new Note(note)
    await noteObject.save()
  }
})
```


The asynchronous nature of JavaScript can lead to surprising behavior, and for this reason, it is important to pay careful attention when using the async/await syntax. Even though the syntax makes it easier to deal with promises, it is still necessary to understand how promises work!

</div>

<div class="tasks">


### Exercises 4.8.-4.12.


**NB:** the material uses the [toContain](https://facebook.github.io/jest/docs/en/expect.html#tocontainitem) matcher in several places to verify that an array contains a specific element. It's worth noting that the method uses the === operator for comparing and matching elements, which means that it is often not well-suited for matching objects. In most cases, the appropriate method for verifying objects in arrays is the [toContainEqual](https://facebook.github.io/jest/docs/en/expect.html#tocontainequalitem) matcher. However, the model solutions don't check for objects in arrays with matchers, so using the method is not required for solving the exercises.


**Warning:** If you find yourself using async/await and <i>then</i> methods in the same code, it is almost guaranteed that you are doing something wrong. Use one or the other and don't mix the two.


#### 4.8: Blog list tests, step1


Use the supertest package for writing a test that makes an HTTP GET request to the <i>/api/blogs</i> url. Verify that the blog list application returns the correct amount of blog posts in the JSON format.


Once the test is finished, refactor the route handler to use the async/await syntax instead of promises.


Notice that you will have to make similar changes to the code that were made [in the material](/en/part4/testing_the_backend#test-environment), like defining the test environment so that you can write tests that use their own separate database.


**NB:** When running the tests, you may run into the following warning:

![](../../images/4/8a.png)


If this happens, follow the [instructions](https://mongoosejs.com/docs/jest.html) and create a new <i>jest.config.js</i> file at the root of the project with the following contents:

```js
module.exports = {
  testEnvironment: 'node'
}
```




**NB:** when you are writing your tests **<i>it is better to not execute all of your tests</i>**, only execute the ones you are working on. Read more about this [here](/en/part4/testing_the_backend#running-tests-one-by-one).


#### 4.9*: Blog list tests, step2


Write a test that verifies that the unique identifier property of the blog posts is named <i>id</i>, by default the database names the property <i>_id</i>. Verifying the existence of a property is easily done with Jest's [toBeDefined](https://jestjs.io/docs/en/expect#tobedefined) matcher.


Make the required changes to the code so that it passes the test. The [toJSON](/en/part3/saving_data_to_mongo_db#backend-connected-to-a-database) method discussed in part 3 is an appropriate place for defining the <i>id</i> parameter.


#### 4.10: Blog list tests, step3


Write a test that verifies that making an HTTP POST request to the <i>/api/blogs</i> url successfully creates a new blog post. At the very least, verify that the total number of blogs in the system is increased by one. You can also verify that the content of the blog post is saved correctly to the database.


Once the test is finished, refactor the operation to use async/await instead of promises.


#### 4.11*: Blog list tests, step4


Write a test that verifies that if the <i>likes</i> property is missing from the request, it will default to the value 0. Do not test the other properties of the created blogs yet.


Make the required changes to the code so that it passes the test.


#### 4.12*: Blog list tests, step5


Write a test related to creating new blogs via the <i>/api/blogs</i> endpoint, that verifies that if the <i>title</i> and <i>url</i> properties are missing from the request data, the backend responds to the request with the status code <i>400 Bad Request</i>.


Make the required changes to the code so that it passes the test.

</div>

<div class="content">


### Refactoring tests

Our test coverage is currently lacking. Some requests like <i>GET /api/notes/:id</i> and <i>DELETE /api/notes/:id</i> aren't tested when the request is sent with an invalid id. The grouping and organization of tests could also use some improvement, as all tests exist on the same "top level" in the test file. The readability of the test would improve if we group related tests with <i>describe</i> blocks.


Below is an example of the test file after making some minor improvements:

```js
const supertest = require('supertest')
const mongoose = require('mongoose')
const helper = require('./test_helper')
const app = require('../app')
const api = supertest(app)

const Note = require('../models/note')

beforeEach(async () => {
  await Note.deleteMany({})

  const noteObjects = helper.initialNotes
    .map(note => new Note(note))
  const promiseArray = noteObjects.map(note => note.save())
  await Promise.all(promiseArray)
})

describe('when there is initially some notes saved', () => {
  test('notes are returned as json', async () => {
    await api
      .get('/api/notes')
      .expect(200)
      .expect('Content-Type', /application\/json/)
  })

  test('all notes are returned', async () => {
    const response = await api.get('/api/notes')

    expect(response.body).toHaveLength(helper.initialNotes.length)
  })

  test('a specific note is within the returned notes', async () => {
    const response = await api.get('/api/notes')

    const contents = response.body.map(r => r.content)
    expect(contents).toContain(
      'Browser can execute only Javascript'
    )
  })
})

describe('viewing a specific note', () => {
  test('succeeds with a valid id', async () => {
    const notesAtStart = await helper.notesInDb()

    const noteToView = notesAtStart[0]

    const resultNote = await api
      .get(`/api/notes/${noteToView.id}`)
      .expect(200)
      .expect('Content-Type', /application\/json/)

    expect(resultNote.body).toEqual(noteToView)
  })

  test('fails with statuscode 404 if note does not exist', async () => {
    const validNonexistingId = await helper.nonExistingId()

    console.log(validNonexistingId)

    await api
      .get(`/api/notes/${validNonexistingId}`)
      .expect(404)
  })

  test('fails with statuscode 400 id is invalid', async () => {
    const invalidId = '5a3d5da59070081a82a3445'

    await api
      .get(`/api/notes/${invalidId}`)
      .expect(400)
  })
})

describe('addition of a new note', () => {
  test('succeeds with valid data', async () => {
    const newNote = {
      content: 'async/await simplifies making async calls',
      important: true,
    }

<<<<<<< HEAD
      
      await api
        .post('/api/notes')
        .send(newNote)
        .expect(200)
        .expect('Content-Type', /application\/json/)
=======
    await api
      .post('/api/notes')
      .send(newNote)
      .expect(201)
      .expect('Content-Type', /application\/json/)
>>>>>>> e229d45b


    const notesAtEnd = await helper.notesInDb()
    expect(notesAtEnd).toHaveLength(helper.initialNotes.length + 1)

    const contents = notesAtEnd.map(n => n.content)
    expect(contents).toContain(
      'async/await simplifies making async calls'
    )
  })

  test('fails with status code 400 if data invaild', async () => {
    const newNote = {
      important: true
    }

    await api
      .post('/api/notes')
      .send(newNote)
      .expect(400)

    const notesAtEnd = await helper.notesInDb()

    expect(notesAtEnd).toHaveLength(helper.initialNotes.length)
  })
})

describe('deletion of a note', () => {
  test('succeeds with status code 204 if id is valid', async () => {
    const notesAtStart = await helper.notesInDb()
    const noteToDelete = notesAtStart[0]

    await api
      .delete(`/api/notes/${noteToDelete.id}`)
      .expect(204)

    const notesAtEnd = await helper.notesInDb()

    expect(notesAtEnd).toHaveLength(
      helper.initialNotes.length - 1
    )

    const contents = notesAtEnd.map(r => r.content)

    expect(contents).not.toContain(noteToDelete.content)
  })
})

afterAll(() => {
  mongoose.connection.close()
})
```


The test output is grouped according to the <i>describe</i> blocks:

![](../../images/4/7.png)


There is still room for improvement, but it is time to move forward.

This way of testing the API, by making HTTP requests and inspecting the database with Mongoose, is by no means the only nor the best way of conducting API-level integration tests for server applications. There is no universal best way of writing tests, as it all depends on the application being tested and available resources.


You can find the code for our current application in its entirety in the <i>part4-6</i> branch of [this Github repository](https://github.com/fullstack-hy2020/part3-notes-backend/tree/part4-6).

</div>

<div class="tasks">


### Exercises 4.13.-4.14.


#### 4.13 Blog list expansions, step1


Implement functionality for deleting a single blog post resource.


Use the async/await syntax. Follow [RESTful](/en/part3/node_js_and_express#rest) conventions when defining the HTTP API.


Feel free to implement tests for the functionality if you want to. Otherwise verify that the functionality works with Postman or some other tool.


#### 4.14 Blog list expansions, step2


Implement functionality for updating the information of an individual blog post.


Use async/await.


The application mostly needs to update the amount of <i>likes</i> for a blog post. You can implement this functionality the same way that we implemented updating notes in [part 3](/en/part3/saving_data_to_mongo_db#other-operations).


Feel free to implement tests for the functionality if you want to. Otherwise verify that the functionality works with Postman or some other tool.

</div><|MERGE_RESOLUTION|>--- conflicted
+++ resolved
@@ -1132,20 +1132,11 @@
       important: true,
     }
 
-<<<<<<< HEAD
-      
-      await api
-        .post('/api/notes')
-        .send(newNote)
-        .expect(200)
-        .expect('Content-Type', /application\/json/)
-=======
     await api
       .post('/api/notes')
       .send(newNote)
-      .expect(201)
+      .expect(200)
       .expect('Content-Type', /application\/json/)
->>>>>>> e229d45b
 
 
     const notesAtEnd = await helper.notesInDb()
