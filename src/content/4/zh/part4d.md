--- conflicted
+++ resolved
@@ -427,11 +427,8 @@
 另一种解决方案是为每一个token在后台数据库中保存信息，并在每个API请求时都去后台查询该token 是否有对应的访问权限。通过这种方式，访问权限可以随意收回。这种方式通常被叫做<i>服务器端的session</i>。
 
 <!-- The negative aspect of server side sessions is the increased complexity in the backend and also the effect on performance since the token validity needs to be checked for each API request from database. A database access is considerably slower compared to checking the validity from the token itself. That is why it is a quite common to save the session corresponding to a token to a <i>key-value-database</i> such as [Redis](https://redis.io/) that is limited in functionality compared to eg. MongoDB or relational database but extremely fast in some usage scenarios. -->
-<<<<<<< HEAD
-服务器端的session 的弊端是增加了后台的复杂性，并且会由于每个API都要向后台数据库的认证token的合法性而产生性能影响。与只是单纯验证token有效性本身，数据库的访问要慢许多。这就是为什么保存token 对应的session通常是保存到例如 [Redis](https://redis.io/) 的 <i>键值对数据库</i>中， 虽然这种数据库在功能让与例如MongoDB或者关系型数据库相比有些劣势，但是在某些应用场景下是十分高效的。
-=======
+
 服务器端的session 的弊端是增加了后台的复杂先，并且会由于每个API都要向后台数据库的认证token的合法性而产生性能影响。与只是单纯验证token有效性本身相比，数据库的访问要慢许多。这就是为什么保存token 对应的session通常是保存到例如 [Redis](https://redis.io/) 的 <i>键值对数据库</i>中， 虽然这种数据库在功能让与例如MongoDB或者关系型数据库相比有些劣势，但是在某些应用场景下是十分高效的。
->>>>>>> 3c956693
 
 When server side sessions are used, the token is quite often just a rendom string, that does not include any information about the user as it is quite often the case when jwt-tokens are used. For each API request the server fetches the relevant information about the identitity of the user from the database. It is also quite usual that instead of using Authorization-header, <i>cookies</i> are used as the mechanism for transferring the token between the client and the server.
 当使用服务器端的session时，token 通常是一个随机字符串，并不会像jwt-token那样包含任何用户信息。每个API请求向服务器从数据库中获取该用户相关的认证信息。更常规的做法不是用认证头，而是用 <i>cookies</i>  作为客户端与服务端之间传输token 的机制。
