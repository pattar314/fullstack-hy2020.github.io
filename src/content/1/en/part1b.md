---
mainImage: ../../../images/part-1.svg
part: 1
letter: b
lang: en
---

<div class="content">

During the course, we have a goal and a need to learn a sufficient amount of JavaScript in addition to web development.

JavaScript has advanced rapidly the last few years and in this course we use features from the newer versions. The official name of the JavaScript standard is [ECMAScript](https://en.wikipedia.org/wiki/ECMAScript). At this moment, the latest version is the one released in June of 2019 with the name [ECMAScript® 2019](http://www.ecma-international.org/ecma-262/10.0/index.html), otherwise known as ES10.

Browsers do not yet support all of JavaScript's newest features. Due to this fact, a lot of code run in browsers has been <i>transpiled</i> from a newer version of JavaScript to an older, more compatible version.

Today, the most popular way to do the transpiling is using [Babel](https://babeljs.io/). Transpilation is automatically configured in React applications created with create-react-app. We will take a closer look at the configuration of the transpilation in [part 7](/en/part7) of this course.

<<<<<<< HEAD
[Node.js](https://nodejs.org/en/) is a Javascript runtime environment based on Google's [chrome V8](https://developers.google.com/v8/) Javascript engine and works practically anywhere - from servers to mobile phones. Let's practice writing some Javascript using Node. It is expected that the version of Node.js installed on your machine is at least version <i>10.18.0</i>. The latest versions of Node already understand the latest versions of Javascript, so the code does not need to be transpiled.
=======
[Node.js](https://nodejs.org/en/) is a JavaScript runtime environment based on Google's [chrome V8](https://developers.google.com/v8/) JavaScript engine and works practically anywhere - from servers to mobile phones. Let's practice writing some JavaScript using Node. It is expected that the version of Node.js installed on your machine is at least version <i>10.18.0.</i>. The latest versions of Node already understand the latest versions of JavaScript, so the code does not need to be transpiled.
>>>>>>> 9e5c65f8

The code is written into files ending with <i>.js</i> and are run by issuing the command <em>node name\_of\_file.js</em>

It is also possible to write JavaScript code into the Node.js console, which is opened by typing _node_ in the command-line, as well as into the browser's developer tool console. The newest revisions of Chrome handle the newer features of JavaScript [pretty well](http://kangax.github.io/compat-table/es2016plus/) without transpiling the code.

JavaScript is sort of reminiscent, both in name and syntax, to Java. But when it comes to the core mechanism of the language they could not be more different. Coming from a Java background, the behavior of JavaScript can seem a bit alien, especially if one does not make the effort to look up its features.

In certain circles it has also been popular to attempt "simulating" Java features and design patterns in JavaScript. We do not recommend doing this.

### Variables

In JavaScript there are a few ways to go about defining variables:

```js
const x = 1
let y = 5

console.log(x, y)   // 1, 5 are printed
y += 10
console.log(x, y)   // 1, 15 are printed
y = 'sometext'
console.log(x, y)   // 1, sometext are printed
x = 4               // causes an error
```

[const](https://developer.mozilla.org/en-US/docs/Web/JavaScript/Reference/Statements/const) does not actually define a variable but a <i>constant</i> for which the value can no longer be changed. On the other hand [let](https://developer.mozilla.org/en-US/docs/Web/JavaScript/Reference/Statements/let) defines a normal variable.

In the example above, we also see that the type of the data assigned to the variable can change during execution. At the start _y_ stores an integer and at the end a string.

<<<<<<< HEAD
It is also possible to define variables in Javascript using the keyword [var](https://developer.mozilla.org/en-US/docs/Web/JavaScript/Reference/Statements/var). Var was, for a long time, the only way to define variables. Const and let were only recently added in version ES6. In specific situations, var works in a [different](https://medium.com/craft-academy/javascript-variables-should-you-use-let-var-or-const-394f7645c88f) [way](http://www.jstips.co/en/javascript/keyword-var-vs-let/) compared to variable definitions in most languages. During this course the use of var is ill-advised and you should stick with using const and let!
=======
It is also possible to define variables in JavaScript using the keyword [var](https://developer.mozilla.org/en-US/docs/Web/JavaScript/Reference/Statements/var). Var was for a long time the only way to define variables. Const and let were only recently added in version ES6. In specific situations, var works in a [different](https://medium.com/craft-academy/javascript-variables-should-you-use-let-var-or-const-394f7645c88f) [way](http://www.jstips.co/en/javascript/keyword-var-vs-let/) compared to variable definitions in most languages. During this course the use of var is ill-advised and you should stick with using const and let!
>>>>>>> 9e5c65f8

You can find more on this topic on e.g. YouTube - [var, let and const - ES6 JavaScript Features](https://youtu.be/sjyJBL5fkp8)

### Arrays

An [array](https://developer.mozilla.org/en-US/docs/Web/JavaScript/Reference/Global_Objects/Array) and a couple of examples of its use:

```js
const t = [1, -1, 3]

t.push(5)

console.log(t.length) // 4 is printed
console.log(t[1])     // -1 is printed

t.forEach(value => {
  console.log(value)  // numbers 1, -1, 3, 5 are printed, each to own line
})                    
```

Notable in this example is the fact that the contents of the array can be modified even though it is defined as a _const_. Because the array is an object the variable always points to the same object. The content of the array changes as new items are added to it.

One way of iterating through the items of the array is using _forEach_ as seen in the example. _forEach_ receives a <i>function</i> defined using the arrow syntax as a parameter.

```js
value => {
  console.log(value)
}
```

forEach calls the function <i>for each of the items in the array</i>, always passing the individual item as a parameter. The function as the parameter of forEach may also receive [other parameters](https://developer.mozilla.org/en-US/docs/Web/JavaScript/Reference/Global_Objects/Array/forEach).

In the previous example, a new item was added to the array using the method [push](https://developer.mozilla.org/en-US/docs/Web/JavaScript/Reference/Global_Objects/Array/push). When using React, techniques from functional programming are often used. One characteristic of the functional programming paradigm is the use of [immutable](https://en.wikipedia.org/wiki/Immutable_object) data structures. In React code, it is preferable to use the method [concat](https://developer.mozilla.org/en-US/docs/Web/JavaScript/Reference/Global_Objects/Array/concat), which does not add the item to the array, but creates a new array in which the content of the old array and the new item are both included.

```js
const t = [1, -1, 3]

const t2 = t.concat(5)

console.log(t)  // [1, -1, 3] is printed
console.log(t2) // [1, -1, 3, 5] is printed
```

The method call _t.concat(5)_ does not add a new item to the old array but returns a new array which, besides containing the items of the old array, also contains the new item.

There are plenty of useful methods defined for arrays. Let's look at a short example of using the [map](https://developer.mozilla.org/en-US/docs/Web/JavaScript/Reference/Global_Objects/Array/map) method.

```js
const t = [1, 2, 3]

const m1 = t.map(value => value * 2)
console.log(m1)   // [2, 4, 6] is printed
```

Based on the old array, map creates a <i>new array</i>, for which the function given as a parameter is used to create the items. In the case of this example the original value is multiplied by two.

Map can also transform the array into something completely different:

```js
const m2 = t.map(value => '<li>' + value + '</li>')
console.log(m2)  
// [ '<li>1</li>', '<li>2</li>', '<li>3</li>' ] is printed
```

Here an array filled with integer values is transformed into an array containing strings of HTML using the map method. In [part2](/en/part2) of this course, we will see that map is used quite frequently in React.

Individual items of an array are easy to assign to variables with the help of the [destructuring assignment](https://developer.mozilla.org/en-US/docs/Web/JavaScript/Reference/Operators/Destructuring_assignment).

```js
const t = [1, 2, 3, 4, 5]

const [first, second, ...rest] = t

console.log(first, second)  // 1, 2 is printed
console.log(rest)          // [3, 4 ,5] is printed
```

Thanks to the assignment, the variables _first_ and _second_ will receive the first two integers of the array as their values. The remaining integers are "collected" into an array of their own which is then assigned to the variable _rest_.

### Objects

There are a few different ways of defining objects in JavaScript. One very common method is using [object literals](https://developer.mozilla.org/en-US/docs/Web/JavaScript/Guide/Grammar_and_types#Object_literals), which happens by listing its properties within braces:

```js
const object1 = {
  name: 'Arto Hellas',
  age: 35,
  education: 'PhD',
}

const object2 = {
  name: 'Full Stack web application development',
  level: 'intermediate studies',
  size: 5,
}

const object3 = {
  name: {
    first: 'Dan',
    last: 'Abramov',
  },
  grades: [2, 3, 5, 3],
  department: 'Stanford University',
}
```

The values of the properties can be of any type, like integers, strings, arrays, objects...

The properties of an object are referenced by using the "dot" notation, or by using brackets:

```js
console.log(object1.name)         // Arto Hellas is printed
const fieldName = 'age' 
console.log(object1[fieldName])    // 35 is printed
```

You can also add properties to an object on the fly by either using dot notation or using brackets:

```js
object1.address = 'Helsinki'
object1['secret number'] = 12341
```

The latter of the additions has to be done by using brackets, because when using dot notation, <i>secret number</i> is not a valid property name because of the space.

Naturally, objects in JavaScript can also have methods. However, during this course we do not need to define any objects with methods of their own. This is why they are only discussed briefly during the course.

<<<<<<< HEAD
Objects can also be defined using so-called constructor functions, which results in a mechanism reminiscent of many other programming languages', e.g. Java's classes. Despite this similarity, Javascript does not have classes in the same sense as object-oriented programming languages. There has been, however, an addition of the <i>class syntax</i> starting from version ES6, which in some cases helps structure object-oriented classes.
=======
Objects can also be defined using so-called constructor functions, which results in a mechanism reminiscent of many other programming languages', e.g. Java's classes. Despite this similarity JavaScript does not have classes in the same sense as object-oriented programming languages. There has been, however, an addition of the <i>class syntax</i> starting from version ES6, which in some cases helps structure object-oriented classes.
>>>>>>> 9e5c65f8

### Functions

We have already become familiar with defining arrow functions. The complete process, without cutting corners, to defining an arrow function is as follows:

```js
const sum = (p1, p2) => {
  console.log(p1)
  console.log(p2)
  return p1 + p2
}
```

and the function is called as can be expected:

```js
const result = sum(1, 5)
console.log(result)
```

If there is just a single parameter, we can exclude the parentheses from the definition:

```js
const square = p => {
  console.log(p)
  return p * p
}
```

If the function only contains a single expression then the braces are not needed. In this case the function only returns the result of its only expression. Now, if we remove console printing, we can further shorten the function definition:

```js
const square = p => p * p
```

This form is particularly handy when manipulating arrays, e.g. using the map method:

```js
const t = [1, 2, 3]
const tSquared = t.map(p => p * p)
// tSquared is now [1, 4, 9]
```

The arrow function was added to JavaScript only a couple of years ago along with version [ES6](http://es6-features.org/). Prior to this the only way to define functions was by using the keyword _function_.

There are two ways by which the function can be referenced; one is giving a name in a [function declaration](https://developer.mozilla.org/en-US/docs/Web/JavaScript/Reference/Statements/function).

```js
function product(a, b) {
  return a * b
}

const result = product(2, 6)
// result is now 12
```

The other way to define the function is using a [function expression](https://developer.mozilla.org/en-US/docs/Web/JavaScript/Reference/Operators/function). In this case there is no need to give the function a name and the definition may reside among the rest of the code:

```js
const average = function(a, b) {
  return (a + b) / 2
}

const result = average(2, 5)
// result is now 3.5
```

During this course we will define all functions using the arrow syntax.

</div>

<div class="tasks">
  <h3>Exercises 1.3.-1.5.</h3>

<i>We continue building the application that we started working on in the previous exercises. You can write the code into the same project, since we are only interested in the final state of the submitted application.</i>

**Pro-tip:** you may run into issues when it comes to the structure of the <i>props</i> that components receive. A good way to make things more clear is by printing the props to the console, e.g. as follows:

```js
const Header = (props) => {
  console.log(props) // highlight-line
  return <h1>{props.course}</h1>
}
```

  <h4>1.3: course information step3</h4>

Let's move forward to using objects in our application. Modify the variable definitions of the <i>App</i> component as follows and also refactor the application so that it still works:

```js
const App = () => {
  const course = 'Half Stack application development'
  const part1 = {
    name: 'Fundamentals of React',
    exercises: 10
  }
  const part2 = {
    name: 'Using props to pass data',
    exercises: 7
  }
  const part3 = {
    name: 'State of a component',
    exercises: 14
  }

  return (
    <div>
      ...
    </div>
  )
}
```

  <h4>1.4: course information step4</h4>

And then place the objects into an array. Modify the variable definitions of <i>App</i> into the following form and modify the other parts of the application accordingly:

```js
const App = () => {
  const course = 'Half Stack application development'
  const parts = [
    {
      name: 'Fundamentals of React',
      exercises: 10
    },
    {
      name: 'Using props to pass data',
      exercises: 7
    },
    {
      name: 'State of a component',
      exercises: 14
    }
  ]

  return (
    <div>
      ...
    </div>
  )
}
```

**NB** at this point <i>you can assume that there are always three items</i>, so there is no need to go through the arrays using loops. We will come back to the topic of rendering components based on items in arrays with a more thorough exploration in the [next part of the course](../part2).

However, do not pass different objects as separate props from the <i>App</i> component to the components <i>Content</i> and <i>Total</i>. Instead, pass them directly as an array:

```js
const App = () => {
  // const definitions

  return (
    <div>
      <Header course={course} />
      <Content parts={parts} />
      <Total parts={parts} />
    </div>
  )
}
```

  <h4>1.5: course information step5</h4>

Let's take the changes one step further. Change the course and its parts into a single JavaScript object. Fix everything that breaks.

```js
const App = () => {
  const course = {
    name: 'Half Stack application development',
    parts: [
      {
        name: 'Fundamentals of React',
        exercises: 10
      },
      {
        name: 'Using props to pass data',
        exercises: 7
      },
      {
        name: 'State of a component',
        exercises: 14
      }
    ]
  }

  return (
    <div>
      ...
    </div>
  )
}
```

</div>

<div class="content">

### Object methods and "this"

Due to the fact that during this course we are using a version of React containing React hooks we have no need for defining objects with methods. **The contents of this chapter are not relevant to the course** but are certainly in many ways good to know. In particular when using older versions of React one must understand the topics of this chapter.

Arrow functions and functions defined using the _function_ keyword vary substantially when it comes to how they behave with respect to the keyword [this](https://developer.mozilla.org/en-US/docs/Web/JavaScript/Reference/Operators/this) which refers to the object itself.

We can assign methods to an object by defining properties that are functions:

```js
const arto = {
  name: 'Arto Hellas',
  age: 35,
  education: 'PhD',
  // highlight-start
  greet: function() {
    console.log('hello, my name is', this.name)
  },
  // highlight-end
}

arto.greet()  // hello, my name is Arto Hellas gets printed
```

Methods can be assigned to objects even after the creation of the object:

```js
const arto = {
  name: 'Arto Hellas',
  age: 35,
  education: 'PhD',
  greet: function() {
    console.log('hello, my name is', this.name)
  },
}

// highlight-start
arto.growOlder = function() {
  this.age += 1
}
// highlight-end

console.log(arto.age)   // 35 is printed
arto.growOlder()
console.log(arto.age)   // 36 is printed
```

Let's slightly modify the object 

```js
const arto = {
  name: 'Arto Hellas',
  age: 35,
  education: 'PhD',
  greet: function() {
    console.log('hello, my name is', this.name)
  },
  // highlight-start
  doAddition: function(a, b) {
    console.log(a + b)
  },
  // highlight-end
}

arto.doAddition(1, 4)        // 5 is printed

const referenceToAddition = arto.doAddition
referenceToAddition(10, 15)   // 25 is printed
```

Now the object has the method _doAddition_ which calculates the sum of numbers given to it as parameters. The method is called in the usual way using the object <em>arto.doAddition(1, 4)</em> or by storing a <i>method reference</i> in a variable and calling the method through the variable <em>referenceToAddition(10, 15)</em>.

If we try to do the same with the method _greet_ we run into an issue:

```js
arto.greet()       // hello, my name is Arto Hellas gets printed

const referenceToGreet = arto.greet
referenceToGreet() // prints only hello, my name is
```

When calling the method through a reference the method has lost knowledge of what was the original _this_. Contrary to other languages, in Javascript the value of [this](https://developer.mozilla.org/en-US/docs/Web/JavaScript/Reference/Operators/this) is defined based on <i>how the method is called</i>. When calling the method through a reference the value of _this_ becomes the so-called [global object](https://developer.mozilla.org/en-US/docs/Glossary/Global_object) and the end result is often not what the software developer had originally intended.

Losing track of _this_ when writing JavaScript code brings forth a few potential issues. Situations often arise where React or Node (or more specifically the JavaScript engine of the web browser) needs to call some method in an object that the developer has defined. However, in this course we avoid issues by using the "this-less" JavaScript.

One situation leading to the disappearance of _this_ arises when, e.g. we ask Arto to greet in one second using the [setTimeout](https://developer.mozilla.org/en-US/docs/Web/API/WindowOrWorkerGlobalScope/setTimeout) method.

```js
const arto = {
  name: 'Arto Hellas',
  greet: function() {
    console.log('hello, my name is', this.name)
  },
}

setTimeout(arto.greet, 1000)  // highlight-line
```

The value of _this_ in JavaScript is defined based on how the method is being called. When setTimeout is using the method, it is the JavaScript engine that calls the method and _this_ refers to the Timeout object.

There are several mechanisms by which the original _this_ can be preserved. One of these is using a method called [bind](https://developer.mozilla.org/en-US/docs/Web/JavaScript/Reference/Global_Objects/Function/bind):

```js
setTimeout(arto.greet.bind(arto), 1000)
```

The command <em>arto.greet.bind(arto)</em> creates a new function where it has bound _this_ to point to Arto independent of where and how the method is being called.

Using [arrow functions](https://developer.mozilla.org/en-US/docs/Web/JavaScript/Reference/Functions/Arrow_functions) it is possible to solve some of the problems related to _this_. They should not, however, be used as methods for objects because then _this_ does not work at all. We will come back later to the behavior of _this_ in relation to arrow functions.

If you want to gain a better understanding of how _this_ works in JavaScript, the internet is full of material about the topic, e.g. the screen cast series [Understand JavaScript's this Keyword in Depth](https://egghead.io/courses/understand-javascript-s-this-keyword-in-depth) by [egghead.io](https://egghead.io) is highly recommended!

### Classes

As mentioned previously, there is no class mechanism like the ones in object-oriented programming languages. There are, however, features in JavaScript which make "simulating" object-oriented [classes](https://developer.mozilla.org/en-US/docs/Web/JavaScript/Reference/Classes) possible.

Let's take a quick look at the <i>class syntax</i> that was introduced into JavaScript along with ES6, which substantially simplifies the definition of classes (or class-like things) in JavaScript.

In the following we have defined a "class" called Person and two Person objects.

```js
class Person {
  constructor(name, age) {
    this.name = name
    this.age = age
  }
  greet() {
    console.log('hello, my name is', this.name)
  }
}

const adam = new Person('Adam Ondra', 35)
adam.greet()

const janja = new Person('Janja Garnbret', 22)
janja.greet()
```

When it comes to syntax the classes and the objects created from them are very reminiscent of Java classes and objects. Their behavior is also quite similar to Java objects. At the core they are still objects based on JavaScript's [prototype inheritance](https://developer.mozilla.org/en-US/docs/Learn/JavaScript/Objects/Inheritance). The type of both objects is actually _Object_, since JavaScript essentially only defines the types [Boolean, Null, Undefined, Number, String, Symbol, and Object](https://developer.mozilla.org/en-US/docs/Web/JavaScript/Data_structures).

Introduction of the class syntax is a controversial addition, e.g. check out [Not Awesome: ES6 Classes](https://github.com/petsel/not-awesome-es6-classes) or [Is “Class” In ES6 The New “Bad” Part?](https://medium.com/@rajaraodv/is-class-in-es6-the-new-bad-part-6c4e6fe1ee65)

The ES6 class syntax is used a lot in "old" React and also in Node.js hence an understanding of it is beneficial even in this course. But since we are using the new [hook](https://reactjs.org/docs/hooks-intro.html) feature of React throughout this course we have no concrete use for JavaScript's class syntax.

### JavaScript materials

There exists both good and poor guides for JavaScript on the internet. Most of the links on this page relating to JavaScript features reference [Mozilla's Javascript Guide](https://developer.mozilla.org/en-US/docs/Web/JavaScript).

It is highly recommended to immediately read [A re-introduction to JavaScript (JS tutorial)](https://developer.mozilla.org/en-US/docs/Web/JavaScript/A_re-introduction_to_JavaScript) on Mozillas website.

If you wish to get to know JavaScript deeply there is a great free book series on the internet called [You-Dont-Know-JS](https://github.com/getify/You-Dont-Know-JS). 

Another great resource for learning JavaScript is [javascript.info](https://javascript.info).

[egghead.io](https://egghead.io) has plenty of quality screencasts on JavaScript, React, and other interesting topics. Unfortunately, some of the material is behind a paywall.

</div><|MERGE_RESOLUTION|>--- conflicted
+++ resolved
@@ -15,11 +15,8 @@
 
 Today, the most popular way to do the transpiling is using [Babel](https://babeljs.io/). Transpilation is automatically configured in React applications created with create-react-app. We will take a closer look at the configuration of the transpilation in [part 7](/en/part7) of this course.
 
-<<<<<<< HEAD
 [Node.js](https://nodejs.org/en/) is a Javascript runtime environment based on Google's [chrome V8](https://developers.google.com/v8/) Javascript engine and works practically anywhere - from servers to mobile phones. Let's practice writing some Javascript using Node. It is expected that the version of Node.js installed on your machine is at least version <i>10.18.0</i>. The latest versions of Node already understand the latest versions of Javascript, so the code does not need to be transpiled.
-=======
-[Node.js](https://nodejs.org/en/) is a JavaScript runtime environment based on Google's [chrome V8](https://developers.google.com/v8/) JavaScript engine and works practically anywhere - from servers to mobile phones. Let's practice writing some JavaScript using Node. It is expected that the version of Node.js installed on your machine is at least version <i>10.18.0.</i>. The latest versions of Node already understand the latest versions of JavaScript, so the code does not need to be transpiled.
->>>>>>> 9e5c65f8
+
 
 The code is written into files ending with <i>.js</i> and are run by issuing the command <em>node name\_of\_file.js</em>
 
@@ -49,12 +46,7 @@
 
 In the example above, we also see that the type of the data assigned to the variable can change during execution. At the start _y_ stores an integer and at the end a string.
 
-<<<<<<< HEAD
 It is also possible to define variables in Javascript using the keyword [var](https://developer.mozilla.org/en-US/docs/Web/JavaScript/Reference/Statements/var). Var was, for a long time, the only way to define variables. Const and let were only recently added in version ES6. In specific situations, var works in a [different](https://medium.com/craft-academy/javascript-variables-should-you-use-let-var-or-const-394f7645c88f) [way](http://www.jstips.co/en/javascript/keyword-var-vs-let/) compared to variable definitions in most languages. During this course the use of var is ill-advised and you should stick with using const and let!
-=======
-It is also possible to define variables in JavaScript using the keyword [var](https://developer.mozilla.org/en-US/docs/Web/JavaScript/Reference/Statements/var). Var was for a long time the only way to define variables. Const and let were only recently added in version ES6. In specific situations, var works in a [different](https://medium.com/craft-academy/javascript-variables-should-you-use-let-var-or-const-394f7645c88f) [way](http://www.jstips.co/en/javascript/keyword-var-vs-let/) compared to variable definitions in most languages. During this course the use of var is ill-advised and you should stick with using const and let!
->>>>>>> 9e5c65f8
-
 You can find more on this topic on e.g. YouTube - [var, let and const - ES6 JavaScript Features](https://youtu.be/sjyJBL5fkp8)
 
 ### Arrays
@@ -181,11 +173,7 @@
 
 Naturally, objects in JavaScript can also have methods. However, during this course we do not need to define any objects with methods of their own. This is why they are only discussed briefly during the course.
 
-<<<<<<< HEAD
 Objects can also be defined using so-called constructor functions, which results in a mechanism reminiscent of many other programming languages', e.g. Java's classes. Despite this similarity, Javascript does not have classes in the same sense as object-oriented programming languages. There has been, however, an addition of the <i>class syntax</i> starting from version ES6, which in some cases helps structure object-oriented classes.
-=======
-Objects can also be defined using so-called constructor functions, which results in a mechanism reminiscent of many other programming languages', e.g. Java's classes. Despite this similarity JavaScript does not have classes in the same sense as object-oriented programming languages. There has been, however, an addition of the <i>class syntax</i> starting from version ES6, which in some cases helps structure object-oriented classes.
->>>>>>> 9e5c65f8
 
 ### Functions
 
