--- conflicted
+++ resolved
@@ -374,14 +374,7 @@
 
 Tällä kurssilla käyttämämme tapa React-komponenttien tilan määrittelyyn, eli [state hook](https://reactjs.org/docs/hooks-state.html) on siis uutta Reactia ja käytettävissä alkuvuodesta 2019 ilmestyneestä versiosta [16.8.0](https://www.npmjs.com/package/react/v/16.8.0) lähtien. Ennen hookeja JavaScript-funktioina määriteltyihin React-komponentteihin ei ollut mahdollista saada tilaa ollenkaan, tilaa edellyttävät komponentit oli pakko määritellä [class](https://reactjs.org/docs/react-component.html)-komponentteina Javascriptin luokkasyntaksia hyödyntäen.
 
-<<<<<<< HEAD
-Olemme tällä kurssilla tehneet hieman radikaalinkin ratkaisun käyttää pelkästään hookeja ja näin ollen opetella heti alusta asti ohjelmoimaan "huomisen" Reactia. Luokkasyntaksin hallitseminen on kuitenkin sikäli tärkeää, että vaikka funktiona määriteltävät komponentit ovat Reactin tulevaisuus, on maailmassa miljardeja rivejä vanhaa Reactia, jota kenties sinäkin joudut jonain päivänä ylläpitämään. Dokumentaation ja internetistä löytyvien esimerkkien suhteen tilanne on sama, törmäät class-komponentteihin 
-
-
-.
-=======
 Olemme tällä kurssilla tehneet hieman radikaalinkin ratkaisun käyttää pelkästään hookeja ja näin ollen opetella heti alusta asti ohjelmoimaan tämän päivän Reactia. Luokkasyntaksin hallitseminen on kuitenkin sikäli tärkeää, että vaikka funktiona määriteltävät komponentit ovat Reactin nykypäivä ja tulevaisuus, on maailmassa miljardeja rivejä vanhaa Reactia, jota kenties sinäkin joudut jonain päivänä ylläpitämään. Dokumentaation ja internetistä löytyvien esimerkkien suhteen tilanne on sama, törmäät class-komponentteihin välittömästi.
->>>>>>> 21ff321d
 
 Tutustummekin riittävällä tasolla class-komponentteihin kurssin [seitsemännessä](/osa7) osassa.
 
