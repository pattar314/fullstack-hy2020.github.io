--- conflicted
+++ resolved
@@ -186,11 +186,7 @@
 
 When you have written code that can actually end up in a situation where something is divided by 0 it probably means something has gone terribly wrong and in that case an error should probably be thrown and handled somewhere where the function was called. When you are deciding to return values you weren't originally planning, the warnings you see from TypeScript restrict you from making rushed decisions and help you to keep your code working as expected.
 
-<<<<<<< HEAD
-One more thing to consider is that even though we have in our code defined what types of parameters to accept, the generated JavaScript that is used runtime doesn't anymore have these type checks. So, if for example the <i>operation</i>-parameter's value comes from an external interface, there is no definite guarantee that it will be one of the allowed values. Therefore it's still better to include error handling to be prepared for the unexpected to happen. In this case, when there are multiple possible accepted values and all unexpected ones should result in an error, the [switch...case](https://developer.mozilla.org/en-US/docs/Web/JavaScript/Reference/Statements/switch) statement suits better than if...else in our code. 
-=======
 One more thing to consider is that even though we have in our code defined what types of parameters to accept, the generated JavaScript that is used runtime doesn't anymore have these type checks. So, if for example the <i>operation</i>-parameter's value comes from an external interface, there is no definite guarantee that it will be one of the allowed values. Therefore it's still better to include error handling to be prepared for the unexpected to happen. In this case, when there are multiple possible accepted values and all unexpected ones should result in an error, the [switch...case](https://developer.mozilla.org/en-US/docs/Web/JavaScript/Reference/Statements/switch) statement suits better than if...else in our code.
->>>>>>> e6b5d393
 
 The resulting code of our calculator could actually look something like this:
 
@@ -505,11 +501,7 @@
 
 ### Adding express to the mix
 
-<<<<<<< HEAD
 Right now we are at a pretty good place, our project is set up and we have two runnable calculators there. But since our aim is to learn full stack development, it is time to start writing code that responds to HTTP-requests. 
-=======
-Right now we are at a pretty good place, our project is set up and we have two runnable calculators there. But since our aim is to learn fullstack development, it is time to start writing code that responds to HTTP-requests.
->>>>>>> e6b5d393
 
 Let us start by installing express:
 
@@ -698,11 +690,7 @@
 }
 ```
 
-<<<<<<< HEAD
-Do not copy the calculator code to file <i>index.ts</i>, make it a [typescript module](https://www.typescriptlang.org/docs/handbook/modules.html) that can be imported in <i>index.ts</i>. 
-=======
 Do not copy the calculator code to file <i>index.ts</i>, make it a [typescript module](https://www.typescriptlang.org/docs/handbook/modules.html) that can be imported in <i>index.ts</i>.
->>>>>>> e6b5d393
 
 </div>
 
@@ -744,11 +732,7 @@
 
 The type <i>any</i> can also be explicitly specified as any other type. The only difference between these two is how the code looks, the compiler is not affected from the difference.
 
-<<<<<<< HEAD
-However, implicit <i>any</i> and explicit enforcing of the <i>any</i> type onto a variable affects how a programmer sees the code. Implicit typings of <i>any</i> are usually considered problematic, since it  is quite often a matter of the coder simply forgetting to assign types (or being too lazy to do that) and because of that not exploiting the full power TypeScript in the code. 
-=======
 However, implicit <i>any</i> and explicit enforcing of the <i>any</i> type onto a variable affects how a programmer sees the code. Implicit typings of <i>any</i> are usually considered problematic, since it  is quite often a matter of the coder simply forgotting to assign types (or being too lazy to do that) and because of that not exploiting the full power TypeScript in the code.
->>>>>>> e6b5d393
 
 This is why the rule [noImplicitAny](https://www.typescriptlang.org/v2/en/tsconfig#noImplicitAny) exists already on compiler level and it is highly recommended to keep it on at all time. In the rare cases where you seriously cannot know what the type of a variable is, you should explicitly state it in the code
 
@@ -803,12 +787,7 @@
 
 The [@typescript-eslint](https://github.com/typescript-eslint/typescript-eslint) plugin has lots of TypeScript-only eslint rules but also all basic eslint rules are usable in TypeScript projects. We should probably for now just use the recommended settings and see where it takes us and modify the rules as we go, if we find something we want to behave differently.
 
-<<<<<<< HEAD
 On top of the regular recommended settings, we should already try to get familiar with the coding style we are using in this part and <i>set the semicolon at the end of each line of code as required</i>. 
-=======
-On top of the regular recommended settings, we should already try to get familiar with coding style we are using in this and <i>set the semicolon at the end of each line of code to required</i>.
->>>>>>> e6b5d393
-
 So we will use the following <i>.eslintrc</i>
 
 ```json
@@ -900,10 +879,6 @@
 // eslint-disable-next-line @typescript-eslint/no-explicit-any
 ```
 
-<<<<<<< HEAD
-Note that you need to have a correct setup in order to get hold of the request body, see [part 3](http://localhost:8000/en/part3/node_js_and_express#receiving-data).
-=======
 Note that you need to have a correct setup in order to get hold to the request body, see [part 3](/en/part3/node_js_and_express#receiving-data).
->>>>>>> e6b5d393
 
 </div>