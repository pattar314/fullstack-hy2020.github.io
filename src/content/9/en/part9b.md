---
mainImage: ../../../images/part-9.svg
part: 9
letter: b
lang: en
---

<div class="content">

After the brief introduction to the main principles of TypeScript, we are now ready to start our journey towards becoming FullStack TypeScript developers. 
<<<<<<< HEAD
Rather than giving you a thorough introduction to all aspects of TypeScript, we will focus in this part on the most common issues that arise when developing express backends or React frontends with TypeScript. 
In addition to language features, we will also have a strong emphasis on tooling.
=======
Rather than giving you a thorough introduction to all aspects of TypeScript, in this part we will focus on the most common issues that arise when developing express backends or React frontends with TypeScript. 
In addition to language features we will also have a strong emphasis on tooling.
>>>>>>> 649d3407

### Setting things up

Install TypeScript support to your editor of choice. [Visual Studio Code](https://code.visualstudio.com/) works natively with TypeScript. 

<!-- As mentioned before, TypeScript code is not runnable by itself, but it first needs to be compiled into runnable JavaScript code. When TypeScript is compiled into JavaScript, the code becomes subject for type erasure. This means that type annotations, interfaces, type aliases, and other type system constructs are removed from the code and the result is pure ready-to-run JavaScript. -->
As mentioned earlier, TypeScript code is not executable by itself. It has to be first compiled into executable JavaScript. 
When TypeScript is compiled into JavaScript, the code becomes subject for type erasure. This means that type annotations, interfaces, type aliases, and other type system constructs are removed and the result is pure ready-to-run JavaScript. 

<!-- In a production environment this need for compilation often means that you have to setup a "build step", where all TypeScript code is compiled into JavaScript in a separate folder, and the production enviroment then runs the code from that folder. In a development environment it is often more handy to take use of real-time compilation and auto-reloading, in order to be able to see the resulting changes faster. -->
<<<<<<< HEAD
In a production environment, the need for compilation often means that you have to setup a "build step". During the build step, all TypeScript code is compiled into JavaScript in a separate folder, and the production environment then runs the code from that folder. In a development environment, it is often more handy to make use of real-time compilation and auto-reloading in order to be able to see the resulting changes faster.
=======
In a production environment, the need for compilation often means that you have to set up a "build step." During the build step all TypeScript code is compiled into JavaScript in a separate folder, and the production environment then runs the code from that folder. In a development environment, it is often handier to make use of real-time compilation and auto-reloading in order to be able to see the resulting changes more quickly.
>>>>>>> 649d3407

<!-- Let's start writing our first TypeScript-app. To keep things simple, let's start by using the npm package [ts-node](https://github.com/TypeStrong/ts-node), that compiles and executes the desired TypeScript file immediately, so that there is no need for the separate compilation step. -->
Let's start writing our first TypeScript app. To keep things simple, let's start by using the npm package [ts-node](https://github.com/TypeStrong/ts-node).
It compiles and executes the specified TypeScript file immediately, so that there is no need for a separate compilation step.

You can install both <i>ts-node</i> and the official <i>typescript</i> package globally by running:
```
npm install -g ts-node typescript
```

If you can't or don't want to install global packages, you can create an npm project which has the required dependencies and run your scripts in it. 
We will also take this approach. 

As we remember from [part 3](/en/part3), an npm project is set by running the command <i>npm init</i> in an empty directory. Then we can install the dependencies by running 

```
npm install --save-dev ts-node typescript
```
  
In some cases, you should install this package as well

```
npm install -D tslib @types/node
```

and set up <i>scripts</i> within the package.json: 

```json
{
  // ..
  "scripts": {
    "ts-node": "ts-node" // highlight-line
  },
  // ..
}
```

You can now use <i>ts-node</i> within this directory by running <i>npm run ts-node</i>. Note that if you are using ts-node through package.json, all command-line arguments for the script need to be prefixed with <i>--</i>. So if you want to run file.ts with <i>ts-node</i>, the whole command is: 

```shell
npm run ts-node -- file.ts
```

It is worth mentioning that TypeScript also provides an online playground, where you can quickly try out TypeScript code and instantly see the resulting JavaScript and possible compilation errors. You can access TypeScript's official playground [here](https://www.typescriptlang.org/play/index.html).

**NB:** The playground might contain different tsconfig rules (which will be introduced later) than your local environment, which is why you might see different warnings there compared to your local environment. The playground's tsconfig is modifiable through the config dropdown menu.

#### A note about the coding style

<<<<<<< HEAD
JavaScript is a quite relaxed language in itself, and things can often be done in multiple different ways. For example, we have named vs anonymous functions, using const and let or var, and the use of <i>semicolons</i>. This part of the course differs from the rest by using semicolons. It is not a TypeScript-specific pattern but a general coding style decision taken when creating any kind of JavaScript project. Whether to use them or not is usually in the hands of the programmer, but since it is expected to adapt one's coding habits to the existing codebase, you are expected to use semicolons and to adjust to the coding style in the exercises for this part. This part has some other coding style differences compared to the rest of the course as well, e.g. in the directory naming.
=======
JavaScript on itself is quite relaxed language, and things can often be done in multiple different ways. For example we have named vs anonymous functions, using const and let or var and the use of <i>semicolons</i>. This part of the course differs from the rest by using semicolons. It is not a TypeScript specific pattern but a general coding style decision taken when creating any kind of JavaScript project. Whether to use them or not is usually in the hands of the programmer, but since it is expected to adapt one's coding habits to the existing codebase, in the exercises of this part it is expected to use semicolons and to adjust to the coding style of the part. This part has some other coding style differences compared to the rest of the course as well, e.g. in the directory naming conventions.
>>>>>>> 649d3407

Let's start by creating a simple Multiplier. It looks exactly as it would in JavaScript.

```js
const multiplicator = (a, b, printText) => {
  console.log(printText,  a * b);
}

multiplicator(2, 4, 'Multiplied numbers 2 and 4, the result is:');
```

As you can see, this is still ordinary basic JavaScript with no additional TS features. It compiles and runs nicely with  <i>npm run ts-node -- multiplier.ts</i>, as it would with Node.
But what happens if we end up passing wrong <i>types</i> of arguments to the multiplicator function?

Let's try it out!

```js
const multiplicator = (a, b, printText) => {
  console.log(printText,  a * b);
}

multiplicator('how about a string?', 4, 'Multiplied a string and 4, the result is:');

```

Now when we run the code, the output is: <i>Multiplied a string and 4, the result is: NaN</i>.

Wouldn't it be nice if the language itself could prevent us from ending up in situations like this? 
This is where we see the first benefits of TypeScript.  Let's add types to the parameters and see where it takes us.

TypeScript natively supports multiple types including <i>number</i>, <i>string</i> and  <i>Array</i>. See the comprehensive list [here](https://www.typescriptlang.org/docs/handbook/basic-types.html). More complex custom types can also be created.

The first two parameters of our function are of the type [number](http://www.typescriptlang.org/docs/handbook/basic-types.html#number) and the last is a [string](http://www.typescriptlang.org/docs/handbook/basic-types.html#string):

```js
const multiplicator = (a: number, b: number, printText: string) => {
  console.log(printText,  a * b);
}

multiplicator('how about a string?', 4, 'Multiplied a string and 4, the result is:');
```

Now the code is no longer valid JavaScript, but in fact TypeScript. When we try to run the code, we notice that it does not compile:

![](../../images/9/2a.png)


One of the best things in TypeScript's editor support is that you don't necessarily need to even run the code to see the issues. 
The VSCode plugin is so efficient, that it informs you immediately when you are trying to use an incorrect type:

![](../../images/9/2.png)

### Creating your first own types

Let's expand our multiplicator into a slightly more versatile calculator that also supports addition and division. The calculator should accept three arguments: two numbers and the operation, either <i>multiply</i>, <i>add</i> or <i>divide</i>, which tells it what to do with the numbers.

In JavaScript, the code would require additional validation to make sure the last argument is indeed a string. TypeScript offers a way to define specific types for inputs, which describe exactly what type of input is acceptable. On top of that, TypeScript can also show the info of the accepted values already at editor level. 

We can create a <i>type</i> using the TypeScript native keyword <i>type</i>. Let's describe our type <i>Operation</i>:

```js
type Operation = 'multiply' | 'add' | 'divide';
```

Now the <i>Operation</i> type accepts only three kinds of input; exactly the three strings we wanted. 
Using the OR operator _|_ we can define a variable to accept multiple values by creating a [union type](https://www.typescriptlang.org/docs/handbook/advanced-types.html#union-types).
In this case, we used exact strings (that, in technical terms, are called [string literal types](http://www.typescriptlang.org/docs/handbook/advanced-types.html#string-literal-types)) but with unions, you could also make the compiler accept for example both string and number: _string | number_.

The <i>type</i> keyword defines a new name for a type: [a type alias](https://www.typescriptlang.org/docs/handbook/advanced-types.html#type-aliases). Since the defined type is a union of three possible values, it is handy to give it an alias that has a representative name.

Let's look at our calculator now:

```js
type Operation = 'multiply' | 'add' | 'divide';

const calculator = (a: number, b: number, op : Operation) => {
  if (op === 'multiply') {
    return a * b;
  } else if (op === 'add') {
    return a + b;
  } else if (op === 'divide') {
    if (b === 0) return 'can\'t divide by 0!';
    return a / b;
  }
}
```

Now, when we hover on top of the <i>Operation</i> type in the calculator function, we can immediately see suggestions on what to do with it:

![](../../images/9/3.png)

And if we try to use a value that is not within the <i>Operation</i> type, we get the familiar red warning signal and extra info from our editor:

![](../../images/9/4.png)

This is already pretty nice, but one thing we haven't touched yet is typing the return value of a function. Usually, you want to know what a function returns, and it would be nice to have a guarantee that it actually returns what it says it does. Let's add a return value <i>number</i> to the calculator function:

```js
type Operation = 'multiply' | 'add' | 'divide';

const calculator = (a: number, b: number, op: Operation): number => {

  if (op === 'multiply') {
    return a * b;
  } else if (op === 'add') {
    return a + b;
  } else if (op === 'divide') {
    if (b === 0) return 'this cannot be done';
    return a / b;
  }
}
```

The compiler complains straight away because, in one case, the function returns a string. There are couple of ways to fix this: 
we could extend the return type to allow string values, like so:

```js
const calculator = (a: number, b: number, op: Operation): number | string =>  {
  // ...
}
```

Or we could create a return type which includes both possible types, much like our Operation type:

```js
type Result = string | number;

const calculator = (a: number, b: number, op: Operation): Result =>  {
  // ...
}
```

But now  the question is if it's <i>really</i> okay for the function to return a string?

When your code can end up in a situation where something is divided by 0, something has probably gone terribly wrong and an error should be thrown and handled where the function was called.
When you are deciding to return values you weren't originally expecting, the warnings you see from TypeScript prevent you from making rushed decisions and help you to keep your code working as expected.


One more thing to consider is, that even though we have defined types for our parameters, the generated JavaScript used at runtime does not contain the type checks.
<<<<<<< HEAD
So if, for example, the <i>operation</i> parameter's value comes from an external interface, there is no definite guarantee that it will be one of the allowed values. Therefore, it's still better to include error handling and be prepared for the unexpected to happen. 
=======
So if for example the <i>operation</i>-parameter's value comes from an external interface, there is no definite guarantee that it will be one of the allowed values. Therefore, it's still better to include error handling and be prepared for the unexpected to happen. 
>>>>>>> 649d3407
In this case, when there are multiple possible accepted values and all unexpected ones should result in an error, the [switch...case](https://developer.mozilla.org/en-US/docs/Web/JavaScript/Reference/Statements/switch) statement suits better than if...else in our code.

The code of our calculator should actually look something like this:

```js
type Operation = 'multiply' | 'add' | 'divide';

type Result = number;

const calculator = (a: number, b: number, op: Operation) : Result => {
  switch(op) {
    case 'multiply':
      return a * b;
    case 'divide':
      if (b === 0) throw new Error('Can\'t divide by 0!');
      return a / b;
    case 'add':
      return a + b;
    default:
      throw new Error('Operation is not multiply, add or divide!');
  }
}

try {
  console.log(calculator(1, 5 , 'divide'));
} catch (error: unknown) {
  let errorMessage = 'Something went wrong.'
  if (error instanceof Error) {
    errorMessage += ' Error: ' + error.message;
  }
  console.log(errorMessage);
}
```

<!-- The programs we've written are alright, but it sure would be better if there were a way to use command line arguments instead of always having to change the code to calculate different things. Let's try it out, as we would in a regular Node application, by accessing <i>process.argv</i>. But something is not right: -->
As of TypeScript 4.0, <i>catch</i> blocks allow you to specify the type of catch clause variables. Pre-4.4, all <i>catch</i> clause variables were of type <i>any</i>. However, with the release of 4.4, the default type is <i>unknown</i>. The [unknown](https://www.typescriptlang.org/docs/handbook/release-notes/typescript-3-0.html#new-unknown-top-type) is a kind of top type that was introduced in TypeScript version 3 to be the type-safe counterpart of <i>any</i>. Anything is assignable to <i>unknown</i>, but <i>unknown</i> isn’t assignable to anything but itself and <i>any</i> without a type assertion or a control flow-based narrowing. Likewise, no operations are permitted on an <i>unknown</i> without first asserting or narrowing to a more specific type.

The programs we have written are alright, but it sure would be better if we could use command-line arguments instead of always having to change the code to calculate different things.  
Let's try it out, as we would in a regular Node application, by accessing <i>process.argv</i>.
But something is not right:

![](../../images/9/5.png)

### @types/{npm_package}

Let's return to the basic idea of TypeScript. TypeScript expects all globally-used code to be typed, as it does for your own code when your project has a reasonable configuration. The TypeScript library itself contains only typings for the code of the TypeScript package. It is possible to write your own typings for a library, but that is almost never needed - since the TypeScript community has done it for us!

<!-- As in the world of npm, TypeScript also celebrates open source code and the community around it is active and continuously reacting to updates and changes in commonly used npm-packages. That is why the typings for npm-packages are almost always to be found, so that you won't be alone creating types for all of your thousands of dependencies. -->
As with npm, the TypeScript world also celebrates open-source code. The community is active and continuously reacting to updates and changes in commonly-used npm packages.  
You can almost always find the typings for npm packages, so you don't have to create types for all of your thousands of dependencies alone.

<!-- Usually types for existing packages can be found by under the <i>@types</i>-organization within npm, so that you can add the relevant types to your project by installing an npm package with the name of your package with a @types/ - prefix, for example:<i>npm install --save-dev @types/react @types/express @types/lodash @types/jest @types/mongoose</i> and the list goes on and on. The <i>@types/*</i> are maintained by [Definitely typed](http://definitelytyped.org/), a community project with the goal to maintaining types of everything in one place. -->
Usually, types for existing packages can be found from the <i>@types</i> organization within npm, and you can add the relevant types to your project by installing an npm package with the name of your package with a @types/ prefix. For example: <i>npm install --save-dev @types/react @types/express @types/lodash @types/jest @types/mongoose</i> and so on and so on. The <i>@types/*</i> are maintained by [Definitely typed](http://definitelytyped.org/), a community project with the goal of maintaining types of everything in one place.

<<<<<<< HEAD
Sometimes, an npm package can also include its types within the code and, in that case, installing the corresponding <i>@types/*</i> is not necessary.
=======
Sometimes an npm package can also include its types within the code, and in that case installing the corresponding <i>@types/*</i> is not necessary.
>>>>>>> 649d3407

> **NB:** Since the typings are only used before compilation, the typings are not needed in the production build and they should <i>always</i> be in the devDependencies of the package.json.

Since the global variable <i>process</i> is defined by Node itself, we get its typings by installing the package <i>@types/node</i>:

```shell
npm install --save-dev @types/node
```

After installing the types, our compiler does not complain about the variable <i>process</i> anymore. Note that there is no need to require the types to the code, the installation of the package is enough!

### Improving the project

<!-- Let us now add npm scripts with which we can run our two programs <i>multiplier</i> and <i>calculator</i>: -->
Next, let's add npm scripts to run our two programs <i>multiplier</i> and <i>calculator</i>:

```json
{
  "name": "part1",
  "version": "1.0.0",
  "description": "",
  "main": "index.js",
  "scripts": {
    "ts-node": "ts-node",
    "multiply": "ts-node multiplier.ts", // highlight-line
    "calculate": "ts-node calculator.ts" // highlight-line
  },
  "author": "",
  "license": "ISC",
  "devDependencies": {
    "ts-node": "^8.6.2",
    "typescript": "^3.8.2"
  }
}
```

<!-- We can now get the multipier to work with command line parameters with the following changes -->
We can get the multiplier to work with command-line parameters with the following changes:

```js
const multiplicator = (a: number, b: number, printText: string) => {
  console.log(printText,  a * b);
}

const a: number = Number(process.argv[2])
const b: number = Number(process.argv[3])
multiplicator(a, b, `Multiplied ${a} and ${b}, the result is:`);
```

And we can run it with:

```shell
npm run multiply 5 2
```

If the program is run with parameters that are not of the right type, e.g.

```shell
npm run multiply 5 lol
```

it "works" but gives us the answer:

```shell
Multiplied 5 and NaN, the result is: NaN
```

<!-- The reason for this is that the <i>Number('lol')</i> returns <i>NaN</i> which actually has the type <i>number</i> so TypeScript has no power to rescue from this kind of situation.  -->
The reason for this is, that <i>Number('lol')</i> returns <i>NaN</i>, 
which is actually type <i>number</i>, so TypeScript has no power to rescue  us from this kind of situation.

<!-- In order to save us from this kind of behavior, we have to validate the data that is given to us as in command line.  -->
In order to prevent this kind of behaviour, we have to validate the data given to us from the command line.

The improved version of the multiplicator looks like this:

```js
interface MultiplyValues {
  value1: number;
  value2: number;
}

const parseArguments = (args: Array<string>): MultiplyValues => {
  if (args.length < 4) throw new Error('Not enough arguments');
  if (args.length > 4) throw new Error('Too many arguments');

  if (!isNaN(Number(args[2])) && !isNaN(Number(args[3]))) {
    return {
      value1: Number(args[2]),
      value2: Number(args[3])
    }
  } else {
    throw new Error('Provided values were not numbers!');
  }
}

const multiplicator = (a: number, b: number, printText: string) => {
  console.log(printText,  a * b);
}

try {
  const { value1, value2 } = parseArguments(process.argv);
  multiplicator(value1, value2, `Multiplied ${value1} and ${value2}, the result is:`);
} catch (error: unknown) {
  let errorMessage = 'Something bad happened.'
  if (error instanceof Error) {
    errorMessage += ' Error: ' + error.message;
  }
  console.log(errorMessage);
}
```

When we now run the program:

```shell
npm run multiply 1 lol
```

we get a proper error message:

```shell
Something bad happened. Error: Provided values were not numbers!
```

The definition of the function <i>parseArguments</i> has a couple of interesting things:

```js
const parseArguments = (args: Array<string>): MultiplyValues => {
  // ...
}
```

Firstly,  the parameter <i>args</i> is an [array](http://www.typescriptlang.org/docs/handbook/basic-types.html#array) of strings. The return value has the type <i>MultiplyValues</i>, which is defined as follows:

```js
interface MultiplyValues {
  value1: number;
  value2: number;
}
```

<!-- Definition utilizes TypeScript [Interface](http://www.typescriptlang.org/docs/handbook/interfaces.html) that is one way to define what "shape" an object should have. In our case, it is quite obvious that return values should be objects that have properties <i>value1</i> and <i>value2</i> that both have type number. -->
The definition utilizes TypeScript's [Interface](http://www.typescriptlang.org/docs/handbook/interfaces.html) keyword, which is one way to define the "shape" an object should have. 
In our case it is quite obvious that the return value should be an object with the two properties <i>value1</i> and <i>value2</i>, which should both be of type number. 

</div>

<div class="tasks">

### Exercises 9.1.-9.3.

#### setup

Exercises 9.1.-9.7. will all be made in the same node project. Create the project in an empty directory with <i>npm init</i> and install the ts-node and typescript packages. Create also the file <i>tsconfig.json</i> in the directory with the following content:

```json
{
  "compilerOptions": {
    "noImplicitAny": true,
  }
}
```

The <i>tsconfig.json</i> file is used to define how the TypeScript compiler should interpret the code, how strictly the compiler should work, which files to watch or ignore, and [much much more](https://www.typescriptlang.org/docs/handbook/tsconfig-json.html).
For now we will only use the compiler option [noImplicitAny](https://www.typescriptlang.org/tsconfig#noImplicitAny), that makes it mandatory to have types for all variables used.

#### 9.1 Body mass index

Create the code of this exercise in file <i>bmiCalculator.ts</i>.

Write a function <i>calculateBmi</i> that calculates a [BMI](https://en.wikipedia.org/wiki/Body_mass_index) based on a given height (in centimeters) and weight (in kilograms) and then returns a message that suits the results. 

Call the function in the same file with hard-coded parameters and print out the result. The code

```js
console.log(calculateBmi(180, 74))
```

should print the following message:

```shell
Normal (healthy weight)
```

Create a npm script for running the program with command <i>npm run calculateBmi</i>.

#### 9.2 Exercise calculator

Create the code of this exercise in file <i>exerciseCalculator.ts</i>.

Write a function <i>calculateExercises</i> that calculates the average time of <i>daily exercise hours</i> and compares it to the <i>target amount</i> of daily hours and returns an object that includes the following values:

  - the number of days
  - the number of training days
  - the original target value
  - the calculated average time
  - boolean value describing if the target was reached
  - a rating between the numbers 1-3 that tells how well the hours are met. You can decide on the metric on your own.
  - a text value explaining the rating

The daily exercise hours are given to the function as an [array](https://www.typescriptlang.org/docs/handbook/basic-types.html#array) that contains the number of exercise hours for each day in the training period. Eg. a week with 3 hours of training on Monday, none on Tuesday, 2 hours on Wednesday, 4.5 hours on Thursday and so on would be represented by the following array:

```js
[3, 0, 2, 4.5, 0, 3, 1]
```

For the Result object, you should create an [interface](https://www.typescriptlang.org/docs/handbook/interfaces.html).

If you call the function with parameters <i>[3, 0, 2, 4.5, 0, 3, 1]</i> and <i>2</i>, it should return:

```js
{ periodLength: 7,
  trainingDays: 5,
  success: false,
  rating: 2,
  ratingDescription: 'not too bad but could be better',
  target: 2,
  average: 1.9285714285714286 }
```

Create a npm script, <i>npm run calculateExercises</i>, to call the function with hard-coded values.

#### 9.3 Command line

Change the previous exercises so that you can give the parameters of <i>bmiCalculator</i> and <i>exerciseCalculator</i> as command-line arguments.

Your program could work eg. as follows:

```shell
$ npm run calculateBmi 180 91

Overweight
```

and:

```shell
$ npm run calculateExercises 2 1 0 2 4.5 0 3 1 0 4

{ periodLength: 9,
  trainingDays: 6,
  success: false,
  rating: 2,
  ratingDescription: 'not too bad but could be better',
  target: 2,
  average: 1.7222222222222223 }
```

In the example, the <i>first argument</i> is the target value.

Handle exceptions and errors appropriately. The exerciseCalculator should accept inputs of varied lengths. Determine by yourself how you manage to collect all needed input.

</div>

<div class="content">

### More about tsconfig

<!-- In the exercises we used only one tsconfig rule: [noImplicitAny](https://www.typescriptlang.org/v2/en/tsconfig#noImplicitAny) which is a good place to start but now it is time to start looking into the file a little bit deeper. -->
In the exercises, we used only one tsconfig rule [noImplicitAny](https://www.typescriptlang.org/tsconfig#noImplicitAny). It's a good place to start, but now it's time to look into the config file a little deeper.

<!-- [tsconfig.json](https://www.typescriptlang.org/docs/handbook/tsconfig-json.html) includes all your core configurations on how you want TypeScript to work in your project. In tsconfig.json you can define how strictly you want the code to be inspected, what files to include, what files to exclude (<i>node_modules</i> is excluded by default), and where compiled files should be placed (more on this later).  -->
The [tsconfig.json](https://www.typescriptlang.org/docs/handbook/tsconfig-json.html) file contains all your core configurations on how you want TypeScript to work in your project. 
You can define how strictly you want the code to be inspected, what files to include and exclude (<i>node_modules</i> is excluded by default), and where compiled files should be placed (more on this later).

<!-- Let us now use <i>tsconfig.json</i> that has the following form: -->
Let's specify the following configurations in our <i>tsconfig.json</i> file:

```json
{
  "compilerOptions": {
    "target": "ES2020",
    "strict": true,
    "noUnusedLocals": true,
    "noUnusedParameters": true,
    "noImplicitReturns": true,
    "noFallthroughCasesInSwitch": true,
    "esModuleInterop": true,
    "moduleResolution": "node"
  }
}
```

Do not worry too much about the <i>compilerOptions</i>; they will be under closer inspection later on.

You can find explanations for each of the configurations from the TypeScript documentation, or from the really handy [tsconfig page](https://www.staging-typescript.org/tsconfig), or from the tsconfig [schema definition](http://json.schemastore.org/tsconfig), which unfortunately is formatted a little worse than the first two options. 

### Adding express to the mix

Right now, we are in a pretty good place. Our project is set up and we have two executable calculators in it. 
However, since our aim is to learn FullStack development, it is time to start working with some HTTP requests.

Let us start by installing express:

```
npm install express
```

and then add the <i>start</i> script to package.json:

```json
{
  // ..
  "scripts": {
    "ts-node": "ts-node",
    "multiply": "ts-node multiplier.ts",
    "calculate": "ts-node calculator.ts",
    "start": "ts-node index.ts" // highlight-line
  },
  // ..
}
```

Now we can create the file <i>index.ts</i>, and write the HTTP GET <i>ping</i> endpoint to it:

```js
const express = require('express');
const app = express();

app.get('/ping', (req, res) => {
  res.send('pong');
});

const PORT = 3003;

app.listen(PORT, () => {
  console.log(`Server running on port ${PORT}`);
});
```

Everything else seems to be working just fine but, as you'd expect, the <i>req</i> and  <i>res</i> parameters of <i>app.get</i> need typing.
If you look carefully, VSCode is also complaining about something to do with importing express. You can see a short yellow line of dots under the <i>require</i>. Let's hover over the problem:

![](../../images/9/6.png)

The complaint is that the <i>'require' call may be converted to an import</i>. Let us follow the advice and write the import as follows:

```js
import express from 'express';
```

**NB**: VSCode offers you a possibility to fix the issues automatically by clicking the <i>Quick Fix...</i> button.
Keep your eyes open for these helpers/quick fixes; listening to your editor usually makes your code better and easier to read. 
The automatic fixes for issues can be a major time saver as well. 

Now we run into another problem - the compiler complains about the import statement. 
Once again, the editor is our best friend when trying to find out what the issue is:

![](../../images/9/7.png)

We haven't installed types for <i>express</i>. 
Let's do what the suggestion says and run:

```
npm install --save-dev @types/express
```

And no more errors! Let's take a look at what changed.

When we hover over the <i>require</i> statement, we can see the compiler interprets everything express-related to be of type <i>any</i>.

![](../../images/9/8a.png)

Whereas when we use <i>import</i>, the editor knows the actual types:

![](../../images/9/9a.png)

Which import statement to use depends on the export method used in the imported package. 

A good rule of thumb is to try importing a module using the <i>import</i> statement first. We will always use this method in the <i>frontend</i>. 
If  <i>import</i> does not work, try a combined method: <i>import ... = require('...')</i>.

We strongly suggest you read more about TypeScript modules [here](https://www.typescriptlang.org/docs/handbook/modules.html).

There is one more problem with the code:

![](../../images/9/9b.png)

This is because we banned unused parameters in our <i>tsconfig.json</i>:

```js
{
  "compilerOptions": {
    "target": "ES2020",
    "strict": true,
    "noUnusedLocals": true,
    "noUnusedParameters": true, // highlight-line
    "noImplicitReturns": true,
    "noFallthroughCasesInSwitch": true,
    "esModuleInterop": true
  }
}
```

<!-- This configuration might create problems when we have library-wide predefined functions, that like in this case require declaring a variable, even though in the code it is not necessarily required to use at all. Fortunately this issue has already been solved at the configuration level and once again hovering on the issue gives us a solution for the problem, this time by clicking the quick fix button:  -->
This configuration might create problems if you have library-wide predefined functions which require declaring a variable even if it's not used at all, as is the case here. 
Fortunately, this issue has already been solved on configuration level. 
Once again hovering over the issue gives us a solution. This time we can just click the quick fix button:

![](../../images/9/14a.png)

<!-- If it is absolutely impossible to get rid of an unused variable, you should prefix it with an underscore to inform the compiler that this has been taken into consideration and there is nothing we can do about it.  -->
If it is absolutely impossible to get rid of an unused variable, you can prefix it with an underscore to inform the compiler you have thought about it and there is nothing you can do. 

Let's rename the <i>req</i> variable to <i>_req</i>.
 <!-- Now we are finally ready to start up the application, and it seems to work fine: -->
 Finally we are ready to start the application. It seems to work fine:

![](../../images/9/11a.png)

<!-- Now to simplify the development we should enable <i>auto reloading</i> to improve our workflow. In this course you have already used <i>nodemon</i>, but ts-node has an alternative called <i>ts-node-dev</i> which is meant only for development environment that takes care of recompilation on every change so restarting the application won't be necessary. -->
To simplify the development, we should enable <i>auto-reloading</i> to improve our workflow. In this course, you have already used <i>nodemon</i>, but ts-node has an alternative called <i>ts-node-dev</i>. It is meant to be used only with a development environment which takes care of recompilation on every change, so restarting the application won't be necessary.

Let's install <i>ts-node-dev</i> to our development dependencies:

```
npm install --save-dev ts-node-dev
```

Add a script to <i>package.json</i>:

```json
{
  // ...
  "scripts": {
      // ...
      "dev": "ts-node-dev index.ts", // highlight-line
  },
  // ...
}
```

And now, by running <i>npm run dev</i>, we have a working, auto-reloading development environment for our project!

</div>

<div class="tasks">

### Exercises 9.4.-9.5.

#### 9.4 Express

Add express to your dependencies and create an HTTP GET endpoint <i>hello</i> that answers 'Hello Full Stack!'

The web app should be started with commands <i>npm start</i> in production mode and <i>npm run dev</i> in development mode. The latter should also use <i>ts-node-dev</i> to run the app.

Replace also your existing <i>tsconfig.json</i> file with the  following content:

```json
{
  "compilerOptions": {
    "noImplicitAny": true,
    "noImplicitReturns": true,
    "strictNullChecks": true,
    "strictPropertyInitialization": true,
    "strictBindCallApply": true,
    "noUnusedLocals": true,
    "noUnusedParameters": true,
    "noImplicitThis": true,
    "alwaysStrict": true,
    "esModuleInterop": true,
    "declaration": true,
  }
}
```

Make sure there aren't any errors!

#### 9.5 WebBMI

Add an endpoint for the BMI calculator that can be used by doing an HTTP GET request to endpoint <i>bmi</i> and specifying the input with [query string parameters](https://en.wikipedia.org/wiki/Query_string). For example, to get the BMI of a person having height 180 and weight 72, the url is http://localhost:3002/bmi?height=180&weight=72.

The response is a json of the form:

```js
{
  weight: 72,
  height: 180,
  bmi: "Normal (healthy weight)"
}
```

See the [express documentation](http://expressjs.com/en/5x/api.html#req.query) for info on how to access the query parameters.

If the query parameters of the request are of the wrong type or missing, a response with proper status code and error message is given:

```js
{
  error: "malformatted parameters"
}
```

Do not copy the calculator code to file <i>index.ts</i>; instead, make it a [typescript module](https://www.typescriptlang.org/docs/handbook/modules.html) that can be imported in <i>index.ts</i>.

</div>

<div class="content">

### The horrors of <i>any</i>

Now that we have our first endpoints completed, you might notice we have used barely any TypeScript in these small examples. 
When examining the code a bit closer, we can see a few dangers lurking there.


Let's add the HTTP POST endpoint <i>calculate</i> to our app:

```js
import { calculator } from './calculator'

// ...

app.post('/calculate', (req, res) => {
  const { value1, value2, op } = req.body

  const result = calculator(value1, value2, op);
  res.send(result);
});

```

When you hover over the <i>calculate</i> function, you can see the typing of the <i>calculator</i> even though the code itself does not contain any typings:

![](../../images/9/12a21.png)

But if you hover over the values parsed from the request, an issue arises:

![](../../images/9/13a21.png)

All of the variables have type <i>any</i>. It is not all that surprising, as no one has given them a type yet. There are a couple of ways to fix this, but first, we have to consider why this is accepted and where the type <i>any</i> came from.

In TypeScript, every untyped variable whose type cannot be inferred implicitly becomes type [any](http://www.typescriptlang.org/docs/handbook/basic-types.html#any). Any is a kind of "wild card" type which literally stands for <i>whatever</i> type. 
Things become implicitly any type quite often when one forgets to type functions. 

We can also explicitly type things <i>any</i>. The only difference between implicit and explicit any type is how the code looks; the compiler does not care about the difference. 

<<<<<<< HEAD
Programmers however see the code differently when <i>any</i> is explicitly enforced than when it is implicitly inferred. 
Implicit <i>any</i> typings are usually considered problematic, since it is quite often due to the coder forgetting to assign types (or being too lazy to do it), and it also means that the full power of TypeScript is not properly exploited. 
=======
Programmers however see the code differently when <i>any</i> is explicitly enforced than when it implicitly inferred. 
Implicit <i>any</i> typings are usually considered problematic, since it is quite often due to the coder forgetting to assign types (or being too lazy to do it), and it also means that the full power of TypeScript is not properly employed. 
>>>>>>> 649d3407

This is why the configuration rule [noImplicitAny](https://www.typescriptlang.org/v2/en/tsconfig#noImplicitAny) exists on compiler level, and it is highly recommended to keep it on at all times. 
In the rare occasions when you truly cannot know what the type of a variable is, you should explicitly state that in the code:

```js
const a : any = /* no clue what the type will be! */.
```

We already have <i>noImplicitAny</i> configured in our example, so why does the compiler not complain about the implicit <i>any</i> types?
The reason is that the <i>query</i> field of an express [Request](https://expressjs.com/en/5x/api.html#req) object is explicitly typed <i>any</i>. The same is true for the <i>request.body</i> field we use to post data to an app. 


What if we would like to prevent developers from using <i>any</i> type at all? Fortunately, we have other methods than <i>tsconfig.json</i> to enforce coding style. What we can do is  use <i>eslint</i> to manage
our code. 
Let's install eslint and its TypeScript extensions:

```shell
npm install --save-dev eslint @typescript-eslint/eslint-plugin @typescript-eslint/parser
```

We will configure eslint to [disallow explicit any]( https://github.com/typescript-eslint/typescript-eslint/blob/master/packages/eslint-plugin/docs/rules/no-explicit-any.md). Write the following rules to <i>.eslintrc</i>:

```json
{
  "parser": "@typescript-eslint/parser",
  "parserOptions": {
    "ecmaVersion": 11,
    "sourceType": "module"
  },
  "plugins": ["@typescript-eslint"],
  "rules": {
    "@typescript-eslint/no-explicit-any": 2 // highlight-line
  }
}
```

(Newer versions of eslint has this rule on by default, so you don't necessarily need to add it separately.)

Let us also set up a <i>lint</i> npm script to inspect the files with <i>.ts</i> extension by modifying the <i>package.json</i> file: 

```json
{
  // ...
  "scripts": {
      "start": "ts-node index.ts",
      "dev": "ts-node-dev index.ts",
      "lint": "eslint --ext .ts ." // highlight-line
      //  ...
  },
  // ...
}
```

Now lint will complain if we try to define a variable of type <i>any</i>:

![](../../images/9/13b.png)


[@typescript-eslint](https://github.com/typescript-eslint/typescript-eslint) has a lot of TypeScript-specific eslint rules, but you can also use all basic eslint rules in TypeScript projects. 
For now, we should probably go with the recommended settings, and we will modify the rules as we go along whenever we find something we want to change the behavior of.

On top of the recommended settings, we should try to get familiar with the coding style required in this part and <i>set the semicolon at the end of each line of code to required</i>.

So we will use the following <i>.eslintrc</i>

```json
{
  "extends": [
    "eslint:recommended",
    "plugin:@typescript-eslint/recommended",
    "plugin:@typescript-eslint/recommended-requiring-type-checking"
  ],
  "plugins": ["@typescript-eslint"],
  "env": {
    "node": true,
    "es6": true
  },
  "rules": {
    "@typescript-eslint/semi": ["error"],
    "@typescript-eslint/explicit-function-return-type": "off",
    "@typescript-eslint/explicit-module-boundary-types": "off",
    "@typescript-eslint/restrict-template-expressions": "off",
    "@typescript-eslint/restrict-plus-operands": "off",
    "@typescript-eslint/no-unused-vars": [
      "error",
      { "argsIgnorePattern": "^_" }
    ],
    "no-case-declarations": "off"
  },
  "parser": "@typescript-eslint/parser",
  "parserOptions": {
    "project": "./tsconfig.json"
  }
}
```

<!-- There are quite a few missing semicolons but those are easy to add. -->
There are quite a few semicolons missing, but those are easy to add.

And now let's fix everything that needs to be fixed!

</div>

<div class="tasks">

### Exercises 9.6.-9.7.

#### 9.6 Eslint

Configure your project to use the above eslint settings and fix all the warnings.

#### 9.7 WebExercises

Add an endpoint to your app for the exercise calculator. It should be used by doing an HTTP POST request to endpoint <i>exercises</i> with the input in the request body:

```js
{
  "daily_exercises": [1, 0, 2, 0, 3, 0, 2.5],
  "target": 2.5
}
```

The response is a json of the following form:

```js
{
    "periodLength": 7,
    "trainingDays": 4,
    "success": false,
    "rating": 1,
    "ratingDescription": "bad",
    "target": 2.5,
    "average": 1.2142857142857142
}
```

If the body of the request is not of the right form, a response with proper status code and error message is given. The error message is either

```js
{
  error: "parameters missing"
}
```

or

```js
{
  error: "malformatted parameters"
}
```

depending on the error. The latter happens if the input values do not have the right type, i.e. they are not numbers or convertable to numbers.

In this exercise, you might find it beneficial to use the <i>explicit any</i> type when handling the data in the request body. Our eslint configuration is preventing this but you may unset this rule for a particular line by inserting the following comment as the previous line:

```js
// eslint-disable-next-line @typescript-eslint/no-explicit-any
```

You might also get in trouble with rules <i>no-unsafe-member-access</i> and <i>no-unsafe-assignment </i>. These rules may be ignored in this exercise.

Note that you need to have a correct setup in order to get hold of the request body; see [part 3](/en/part3/node_js_and_express#receiving-data).

</div><|MERGE_RESOLUTION|>--- conflicted
+++ resolved
@@ -8,13 +8,8 @@
 <div class="content">
 
 After the brief introduction to the main principles of TypeScript, we are now ready to start our journey towards becoming FullStack TypeScript developers. 
-<<<<<<< HEAD
 Rather than giving you a thorough introduction to all aspects of TypeScript, we will focus in this part on the most common issues that arise when developing express backends or React frontends with TypeScript. 
 In addition to language features, we will also have a strong emphasis on tooling.
-=======
-Rather than giving you a thorough introduction to all aspects of TypeScript, in this part we will focus on the most common issues that arise when developing express backends or React frontends with TypeScript. 
-In addition to language features we will also have a strong emphasis on tooling.
->>>>>>> 649d3407
 
 ### Setting things up
 
@@ -25,11 +20,7 @@
 When TypeScript is compiled into JavaScript, the code becomes subject for type erasure. This means that type annotations, interfaces, type aliases, and other type system constructs are removed and the result is pure ready-to-run JavaScript. 
 
 <!-- In a production environment this need for compilation often means that you have to setup a "build step", where all TypeScript code is compiled into JavaScript in a separate folder, and the production enviroment then runs the code from that folder. In a development environment it is often more handy to take use of real-time compilation and auto-reloading, in order to be able to see the resulting changes faster. -->
-<<<<<<< HEAD
-In a production environment, the need for compilation often means that you have to setup a "build step". During the build step, all TypeScript code is compiled into JavaScript in a separate folder, and the production environment then runs the code from that folder. In a development environment, it is often more handy to make use of real-time compilation and auto-reloading in order to be able to see the resulting changes faster.
-=======
 In a production environment, the need for compilation often means that you have to set up a "build step." During the build step all TypeScript code is compiled into JavaScript in a separate folder, and the production environment then runs the code from that folder. In a development environment, it is often handier to make use of real-time compilation and auto-reloading in order to be able to see the resulting changes more quickly.
->>>>>>> 649d3407
 
 <!-- Let's start writing our first TypeScript-app. To keep things simple, let's start by using the npm package [ts-node](https://github.com/TypeStrong/ts-node), that compiles and executes the desired TypeScript file immediately, so that there is no need for the separate compilation step. -->
 Let's start writing our first TypeScript app. To keep things simple, let's start by using the npm package [ts-node](https://github.com/TypeStrong/ts-node).
@@ -79,11 +70,7 @@
 
 #### A note about the coding style
 
-<<<<<<< HEAD
-JavaScript is a quite relaxed language in itself, and things can often be done in multiple different ways. For example, we have named vs anonymous functions, using const and let or var, and the use of <i>semicolons</i>. This part of the course differs from the rest by using semicolons. It is not a TypeScript-specific pattern but a general coding style decision taken when creating any kind of JavaScript project. Whether to use them or not is usually in the hands of the programmer, but since it is expected to adapt one's coding habits to the existing codebase, you are expected to use semicolons and to adjust to the coding style in the exercises for this part. This part has some other coding style differences compared to the rest of the course as well, e.g. in the directory naming.
-=======
-JavaScript on itself is quite relaxed language, and things can often be done in multiple different ways. For example we have named vs anonymous functions, using const and let or var and the use of <i>semicolons</i>. This part of the course differs from the rest by using semicolons. It is not a TypeScript specific pattern but a general coding style decision taken when creating any kind of JavaScript project. Whether to use them or not is usually in the hands of the programmer, but since it is expected to adapt one's coding habits to the existing codebase, in the exercises of this part it is expected to use semicolons and to adjust to the coding style of the part. This part has some other coding style differences compared to the rest of the course as well, e.g. in the directory naming conventions.
->>>>>>> 649d3407
+JavaScript is a quite relaxed language in itself, and things can often be done in multiple different ways. For example, we have named vs anonymous functions, using const and let or var, and the use of <i>semicolons</i>. This part of the course differs from the rest by using semicolons. It is not a TypeScript-specific pattern but a general coding style decision taken when creating any kind of JavaScript project. Whether to use them or not is usually in the hands of the programmer, but since it is expected to adapt one's coding habits to the existing codebase, you are expected to use semicolons and to adjust to the coding style in the exercises for this part. This part has some other coding style differences compared to the rest of the course as well, e.g. in the directory naming conventions.
 
 Let's start by creating a simple Multiplier. It looks exactly as it would in JavaScript.
 
@@ -223,11 +210,7 @@
 
 
 One more thing to consider is, that even though we have defined types for our parameters, the generated JavaScript used at runtime does not contain the type checks.
-<<<<<<< HEAD
 So if, for example, the <i>operation</i> parameter's value comes from an external interface, there is no definite guarantee that it will be one of the allowed values. Therefore, it's still better to include error handling and be prepared for the unexpected to happen. 
-=======
-So if for example the <i>operation</i>-parameter's value comes from an external interface, there is no definite guarantee that it will be one of the allowed values. Therefore, it's still better to include error handling and be prepared for the unexpected to happen. 
->>>>>>> 649d3407
 In this case, when there are multiple possible accepted values and all unexpected ones should result in an error, the [switch...case](https://developer.mozilla.org/en-US/docs/Web/JavaScript/Reference/Statements/switch) statement suits better than if...else in our code.
 
 The code of our calculator should actually look something like this:
@@ -282,11 +265,7 @@
 <!-- Usually types for existing packages can be found by under the <i>@types</i>-organization within npm, so that you can add the relevant types to your project by installing an npm package with the name of your package with a @types/ - prefix, for example:<i>npm install --save-dev @types/react @types/express @types/lodash @types/jest @types/mongoose</i> and the list goes on and on. The <i>@types/*</i> are maintained by [Definitely typed](http://definitelytyped.org/), a community project with the goal to maintaining types of everything in one place. -->
 Usually, types for existing packages can be found from the <i>@types</i> organization within npm, and you can add the relevant types to your project by installing an npm package with the name of your package with a @types/ prefix. For example: <i>npm install --save-dev @types/react @types/express @types/lodash @types/jest @types/mongoose</i> and so on and so on. The <i>@types/*</i> are maintained by [Definitely typed](http://definitelytyped.org/), a community project with the goal of maintaining types of everything in one place.
 
-<<<<<<< HEAD
 Sometimes, an npm package can also include its types within the code and, in that case, installing the corresponding <i>@types/*</i> is not necessary.
-=======
-Sometimes an npm package can also include its types within the code, and in that case installing the corresponding <i>@types/*</i> is not necessary.
->>>>>>> 649d3407
 
 > **NB:** Since the typings are only used before compilation, the typings are not needed in the production build and they should <i>always</i> be in the devDependencies of the package.json.
 
@@ -822,13 +801,8 @@
 
 We can also explicitly type things <i>any</i>. The only difference between implicit and explicit any type is how the code looks; the compiler does not care about the difference. 
 
-<<<<<<< HEAD
 Programmers however see the code differently when <i>any</i> is explicitly enforced than when it is implicitly inferred. 
 Implicit <i>any</i> typings are usually considered problematic, since it is quite often due to the coder forgetting to assign types (or being too lazy to do it), and it also means that the full power of TypeScript is not properly exploited. 
-=======
-Programmers however see the code differently when <i>any</i> is explicitly enforced than when it implicitly inferred. 
-Implicit <i>any</i> typings are usually considered problematic, since it is quite often due to the coder forgetting to assign types (or being too lazy to do it), and it also means that the full power of TypeScript is not properly employed. 
->>>>>>> 649d3407
 
 This is why the configuration rule [noImplicitAny](https://www.typescriptlang.org/v2/en/tsconfig#noImplicitAny) exists on compiler level, and it is highly recommended to keep it on at all times. 
 In the rare occasions when you truly cannot know what the type of a variable is, you should explicitly state that in the code:
