---
mainImage: ../../../images/part-9.svg
part: 9
letter: b
lang: en
---

<div class="content">

After the brief introduction to the main principles of TypeScript, we are now ready to start our journey towards becoming FullStack TypeScript developers. 
Rather than giving you a thorough introduction to all aspects of TypeScript, in this part we will focus on the most common issues that arise when developing express backends or React frontends with TypeScript. 
In addition to language features we will also have a strong emphasis in tooling.

### Setting things up

Install TypeScript support to your editor of choice. [Visual Studio Code](https://code.visualstudio.com/) works natively with TypeScript. 

<!-- As mentioned before, TypeScript code is not runnable by itself, but it first needs to be compiled into runnable JavaScript code. When TypeScript is compiled into JavaScript, the code becomes subject for type erasure. This means that type annotations, interfaces, type aliases, and other type system constructs are removed from the code and the result is pure ready-to-run JavaScript. -->
As mentioned earlier, TypeScript code is not executable by itself but it has to be first compiled into executable JavaScript. 
When TypeScript is compiled into JavaScript, the code becomes subject for type erasure. This means that type annotations, interfaces, type aliases, and other type system constructs are removed from the code and the result is pure ready-to-run JavaScript. 

<!-- In a production environment this need for compilation often means that you have to setup a "build step", where all TypeScript code is compiled into JavaScript in a separate folder, and the production enviroment then runs the code from that folder. In a development environment it is often more handy to take use of real-time compilation and auto-reloading, in order to be able to see the resulting changes faster. -->
In a production environment the need for compilation often means that you have to setup a "build step". During the build step all TypeScript code is compiled into JavaScript in a separate folder, and the production environment then runs the code from that folder. In a development environment it is often more handy to make use of real-time compilation and auto-reloading in order to be able to see the resulting changes faster.

<!-- Let's start writing our first TypeScript-app. To keep things simple, let's start by using the npm package [ts-node](https://github.com/TypeStrong/ts-node), that compiles and executes the desired TypeScript file immediately, so that there is no need for the separate compilation step. -->
Let's start writing our first TypeScript-app. To keep things simple, let's start by using the npm package [ts-node](https://github.com/TypeStrong/ts-node).
It compiles and executes the specified TypeScript file immediately, so that there is no need for a separate compilation step.

You can install both <i>ts-node</i> and the official <i>typescript</i> package globally by running 
```
npm install -g ts-node typescript
```

If you can't or don't want to install global packages, you can create an npm project which has the required dependencies and run your scripts in it. 
We will also take this approach. 

As we remember from [part 3](/en/part3) an npm project is set by running the command <i>npm init</i> in an empty directory. Then we can install the dependencies by running 

```
npm install --save-dev ts-node typescript
```

and set up <i>scripts</i> within the package.json: 

```json
{
  // ..
  "scripts": {
    "ts-node": "ts-node" // highlight-line
  },
  // ..
}
```

<<<<<<< HEAD
<!-- Now within this directory you can use <i>ts-node</i> by running <i>npm run ts-node</i>. Notice that if you are using ts-node through package.json, all possible command line arguments for the script need to be prefixed with <i>--</i>. So if you want to run file.ts with <i>ts-node</i>, the whole command is: -->
Now within this directory you can use <i>ts-node</i> by running <i>npm run ts-node</i>. Note that if you are using ts-node through package.json, all  command line arguments for the script need to be prefixed with <i>--</i>. So if you want to run file.ts with <i>ts-node</i>, the whole command is:
=======
Now within this directory you can use <i>ts-node</i> by running <i>npm run ts-node</i>. Note that if you are using ts-node through package.json, all  command line arguments for the script need to be prefixed with <i>--</i>. So if you want to run file.ts with <i>ts-node</i>, the whole command is: 
>>>>>>> 529531c7

```shell
npm run ts-node -- file.ts
```

It is worth mentioning that TypeScript also provides an online playground, where you can quickly try out TypeScript code and instantly see the resulting JavaScript and possible compilation errors. You can access TypeScript's official playground [here](https://www.typescriptlang.org/play/index.html).

**NB:** The playground might contain different tsconfig rules (which will be introduced later) than your local environment, which is why you might see different warnings there compared to your local environment. The playground's tsconfig is modifiable through the config dropdown menu.

#### A note about the coding style

JavaScript on itself is quite relaxed language, and things can often be done in multiple different ways. For example we have named vs anonymous functions, using const and let or var and the use of <i>semicolons</i>. This part of the course differs from the rest by using semicolons. It is not a TypeScript specific pattern but a general coding style decision taken when creating any kind of JavaScript project. Whether to use them or not is usually in the hands of the programmer, but since it is expected to adapt ones coding habits to the existing codebase, in the exercises of this part it is expected to use semicolons and to adjust to the coding style of the part. This part has some other coding style differences compared to the rest of the course as well, e.g. in the directory naming.

Let's start by creating a simple Multiplier. It looks exactly as it would in JavaScript.

```js
const multiplicator = (a, b, printText) => {
  console.log(printText,  a * b);
}

multiplicator(2, 4, 'Multiplied numbers 2 and 4, the result is:');
```

As you can see, this is still ordinary basic JavaScript with no additional TS features. It compiles and runs nicely with  <i>npm run ts-node -- multiplier.ts</i>, as it would with Node.
But what happens if we end up passing wrong <i>types</i> of arguments to the multiplicator function?

Let's try it out!

```js
const multiplicator = (a, b, printText) => {
  console.log(printText,  a * b);
}

multiplicator('how about a string?', 4, 'Multiplied a string and 4, the result is:');

```

Now when we run the code, the output is: <i>Multiplied a string and 4, the result is: NaN</i>.

Wouldn't it be nice if the language itself could prevent us from ending up in situations like this? 
This is where we see the first benefits of TypeScript.  Let's add types to the parameters and see where it takes us.

TypeScript natively supports multiple types including <i>number</i>, <i>string</i> and  <i>Array</i>. See the comprehensive list [here](https://www.typescriptlang.org/docs/handbook/basic-types.html). More complex custom types can also be created.

The first two parameters of our function are of the type [number](http://www.typescriptlang.org/docs/handbook/basic-types.html#number) and the last is a [string](http://www.typescriptlang.org/docs/handbook/basic-types.html#string):

```js
const multiplicator = (a: number, b: number, printText: string) => {
  console.log(printText,  a * b);
}

multiplicator('how about a string?', 4, 'Multiplied a string and 4, the result is:');
```

Now the code is no longer valid JavaScript, but in fact TypeScript. When we try to run the code, we notice that it does not compile:

![](../../images/9/2a.png)


One of the best things in TypeScript's editor support is that you don't necessarily need to even run the code to see the issues. 
The VSCode plugin is so efficient, that it informs you immediately when you are trying to use an incorrect type:

![](../../images/9/2.png)

### Creating your first own types

Let's expand our multiplicator into a bit more versatile calculator that also supports addition and division. The calculator should accept three arguments: two numbers and the operation, either <i>multiply</i>, <i>add</i> or <i>divide</i>, which tells it what to do with the numbers 

In JavaScript the code would require additional validation to make sure the last argument is indeed a string. TypeScript offers a way to define specific types for inputs, which describe exactly what type of input is acceptable. On top of that, TypeScript can also show the info of the accepted values already on editor level. 

We can create a <i>type</i> using the TypeScript native keyword <i>type</i>. Let's describe our type <i>Operation</i>:

```js
type Operation = 'multiply' | 'add' | 'divide';
```

Now the <i>Operation</i> type accepts only three kinds of input; exactly the three strings we wanted. 
Using the OR operator _|_ we can define a variable to accept multiple values by creating a [union type](https://www.typescriptlang.org/docs/handbook/advanced-types.html#union-types).
In this case we used exact strings (that in technical terms are called [string literal types](http://www.typescriptlang.org/docs/handbook/advanced-types.html#string-literal-types)) but with unions you could also make the compiler to accept for example both string and number: _string | number_.

The <i>type</i> keyword defines a new name for a type, [a type alias](https://www.typescriptlang.org/docs/handbook/advanced-types.html#type-aliases). Since the defined type is a union of three possible values, it is handy to give it an alias that has a representative name.

Let's look at our calculator now:

```js
type Operation = 'multiply' | 'add' | 'divide';

const calculator = (a: number, b: number, op : Operation) => {
  if (op === 'multiply') {
    return a * b;
  } else if (op === 'add') {
    return a + b;
  } else if (op === 'divide') {
    if (b === 0) return 'can\'t divide by 0!';
    return a / b;
  }
}
```

Now when we hover on top of the <i>Operation</i> type in the calculator function, we can immediately see suggestions on what to do with it:

![](../../images/9/3.png)

And if we try to use a value that is not within the <i>Operation</i> type, we get the familiar red warning signal and extra info from our editor:

![](../../images/9/4.png)

This is already pretty nice, but one thing we haven't touched yet is typing the return value of a function. Usually you want to know what a function returns, and it would be nice to have a guarantee that it actually returns what it says it does. Let's add a return value <i>number</i> to the calculator function:

```js
type Operation = 'multiply' | 'add' | 'divide';

const calculator = (a: number, b: number, op: Operation): number => {

  if (op === 'multiply') {
    return a * b;
  } else if (op === 'add') {
    return a + b;
  } else if (op === 'divide') {
    if (b === 0) return 'this cannot be done';
    return a / b;
  }
}
```

The compiler complains straight away, because in one case the function returns a string. There are couple of ways to fix this: 
we could extend the return type to allow string values, like so

```js
const calculator = (a: number, b: number, op: Operation): number | string =>  {
  // ...
}
```

or we could create a return type which includes both possible types, much like our Operation type

```js
type Result = string | number:

const calculator = (a: number, b: number, op: Operation): Result =>  {
  // ...
}
```

But now  the question is if it's <i>really</i> okay for the function to return a string?

When your code can end up in a situation where something is divided by 0, something has probably gone terribly wrong and an error should be thrown and handled where the function was called.
When you are deciding to return values you weren't originally expecting, the warnings you see from TypeScript prevent you from making rushed decisions and help you to keep your code working as expected.


One more thing to consider is, that even though we have defined types for our parameters, the generated JavaScript used at runtime does not contain the type checks.
So if for example the <i>operation</i>-parameter's value comes from an external interface, there is no definite guarantee that it will be one of the allowed values. Therefore it's still better to include error handling and be prepared for the unexpected to happen. 
In this case, when there are multiple possible accepted values and all unexpected ones should result in an error, the [switch...case](https://developer.mozilla.org/en-US/docs/Web/JavaScript/Reference/Statements/switch) statement suits better than if...else in our code.

The code of our calculator should actually look something like this:

```js
type Operation = 'multiply' | 'add' | 'divide';

type Result = number;

const calculator = (a: number, b: number, op : Operation) : Result => {
  switch(op) {
    case 'multiply':
      return a * b;
    case 'divide':
      if( b === 0) throw new Error('Can\'t divide by 0!');
      return a / b;
    case 'add':
      return a + b;
    default:
      throw new Error('Operation is not multiply, add or divide!');
  }
}

try {
  console.log(calculator(1, 5 , 'divide'))
} catch (e) {
  console.log('Something went wrong, error message: ', e.message);
}
```

<!-- The programs we've written are alright, but it sure would be better if there were a way to use command line arguments instead of always having to change the code to calculate different things. Let's try it out, as we would in a regular Node application, by accessing <i>process.argv</i>. But something is not right: -->
The programs we have written are alright, but it sure would be better if we could use command line arguments instead of always having to change the code to calculate different things.  
Let's try it out, as we would in a regular Node application, by accessing <i>process.argv</i>.
But something is not right:

![](../../images/9/5.png)

### @types/{npm_package}

Let's return to the basic idea of TypeScript. TypeScript expects all globally used code to be typed, as it does for your own code when your project has a reasonable configuration. The TypeScript library itself contains only typings for the code of the TypeScript package. It is possible to write your own typings for a library, but that is almost never needed - since the TypeScript community has done it for us!

<!-- As in the world of npm, TypeScript also celebrates open source code and the community around it is active and continuously reacting to updates and changes in commonly used npm-packages. That is why the typings for npm-packages are almost always to be found, so that you won't be alone creating types for all of your thousands of dependencies. -->
As with npm, the TypeScript world also celebrates open source code. The community is active and continuously reacting to updates and changes in commonly used npm-packages.  
You can almost always find the typings for npm-packages, so you don't have to create types for all of your thousands of dependencies alone.

<!-- Usually types for existing packages can be found by under the <i>@types</i>-organization within npm, so that you can add the relevant types to your project by installing an npm package with the name of your package with a @types/ - prefix, for example:<i>npm install --save-dev @types/react @types/express @types/lodash @types/jest @types/mongoose</i> and the list goes on and on. The <i>@types/*</i> are maintained by [Definitely typed](http://definitelytyped.org/), a community project with the goal to maintaining types of everything in one place. -->
Usually types for existing packages can be found from the <i>@types</i>-organization within npm, and you can add the relevant types to your project by installing an npm package with the name of your package with @types/ - prefix. For example: <i>npm install --save-dev @types/react @types/express @types/lodash @types/jest @types/mongoose</i> and so on and so on. The <i>@types/*</i> are maintained by [Definitely typed](http://definitelytyped.org/), a community project with the goal to maintaining types of everything in one place.

Sometimes an npm package can also include its types within the code and in that case installing the corresponding <i>@types/*</i> is not necessary.

> **NB:** Since the typings are only used before compilation, the typings are not needed in the production build and they should <i>always</i> be in the devDependencies of the package.json.

Since the global variable <i>process</i> is defined by Node itself, we get its typings by installing the package <i>@types/node</i>:

```shell
npm install --save-dev @types/node
```

After installing the types, our compiler does not complain about the variable <i>process</i> anymore. Note that there is no need to require the types to the code, the installation of the package is enough!

### Improving the project

<!-- Let us now add npm scripts with which we can run our two programs <i>multiplier</i> and <i>calculator</i>: -->
Next let's add npm scripts to run our two programs <i>multiplier</i> and <i>calculator</i>:

```json
{
  "name": "part1",
  "version": "1.0.0",
  "description": "",
  "main": "index.js",
  "scripts": {
    "ts-node": "ts-node",
    "multiply": "ts-node multiplier.ts", // highlight-line
    "calculate": "ts-node calculator.ts" // highlight-line
  },
  "author": "",
  "license": "ISC",
  "devDependencies": {
    "ts-node": "^8.6.2",
    "typescript": "^3.8.2"
  }
}
```

<!-- We can now get the multipier to work with command line parameters with the following changes -->
We can get the multiplier to work with command line parameters with the following changes

```js
const multiplicator = (a: number, b: number, printText: string) => {
  console.log(printText,  a * b);
}

const a: number = Number(process.argv[2])
const b: number = Number(process.argv[3])
multiplicator(a, b, `Multiplied ${a} and ${b}, the result is:`);
```

and we can run it with

```shell
npm run multiply 5 2
```

if the program is run with parameters that are not of the right type, e.g.

```shell
npm run multiply 5 lol
```

it "works" but gives us the answer

```shell
Multiplied 5 and NaN, the result is: NaN
```

<!-- The reason for this is that the <i>Number('lol')</i> returns <i>NaN</i> which actually has the type <i>number</i> so TypeScript has no power to rescue from this kind of situation.  -->
The reason for this is, that <i>Number('lol')</i> returns <i>NaN</i>, 
which is actually type <i>number</i>, so TypeScript has no power to rescue  us from this kind of situation.

<!-- In order to save us from this kind of behavior, we have to validate the data that is given to us as in command line.  -->
In order to prevent this kind of behaviour, we have to validate the data given to us from the command line.

Improved version of the multiplicator looks like this:

```js
interface MultiplyValues {
  value1: number;
  value2: number;
}

const parseArguments = (args: Array<string>): MultiplyValues => {
  if (args.length < 4) throw new Error('Not enough arguments');
  if (args.length > 4) throw new Error('Too many arguments');

  if (!isNaN(Number(args[2])) && !isNaN(Number(args[3]))) {
    return {
      value1: Number(args[2]),
      value2: Number(args[3])
    }
  } else {
    throw new Error('Provided values were not numbers!');
  }
}

const multiplicator = (a: number, b: number, printText: string) => {
  console.log(printText,  a * b);
}

try {
  const { value1, value2 } = parseArguments(process.argv);
  multiplicator(value1, value2, `Multiplied ${value1} and ${value2}, the result is:`);
} catch (e) {
  console.log('Error, something bad happened, message: ', e.message);
}
```

When we now run the program 

```shell
npm run multiply 1 lol
```

we get a proper error message:

```shell
Error, something bad happened, message:  Provided values were not numbers!
```

Definition of the function <i>parseArguments</i> has a couple of interesting things:

```js
const parseArguments = (args: Array<string>): MultiplyValues => {
  // ...
}
```

Firstly,  the parameter <i>args</i> is an [array](http://www.typescriptlang.org/docs/handbook/basic-types.html#array) of strings. The return value has the type <i>MultiplyValues</i>, which is defined as follows:

```js
interface MultiplyValues {
  value1: number;
  value2: number;
}
```

<!-- Definition utilizes TypeScript [Interface](http://www.typescriptlang.org/docs/handbook/interfaces.html) that is one way to define what "shape" an object should have. In our case it is quite obvious that return values should be objects that have properties <i>value1</i> and <i>value2</i> that both have type number. -->
The definition utilizes TypeScript's [Interface](http://www.typescriptlang.org/docs/handbook/interfaces.html) keyword, which is one way to define the "shape" an object should have. 
In our case it is quite obvious that the return value should be an object with two properties <i>value1</i> and <i>value2</i>, which should both be of type number. 

</div>

<div class="tasks">

### Exercises 9.1.-9.3.

#### setup

Exercises 9.1.-9.7. will be all made to the same node project. Create the project in an empty directory with <i>npm init</i> and install the ts-node and typescript packages. Create also the file <i>tsconfig.json</i> to the directory with the following content:

```json
{
  "compilerOptions": {
    "noImplicitAny": true,
  }
}
```

The <i>tsconfig.json</i> file is used to define how the TypeScript compiler should interpret the code, how strictly the compiler should work, which files to watch or ignore, and [much much more](https://www.typescriptlang.org/docs/handbook/tsconfig-json.html).
For now we will only use the compiler option [noImplicitAny](https://www.typescriptlang.org/tsconfig#noImplicitAny), that makes it mandatory to have types for all variables used.

#### 9.1 Body mass index

Create the code of this exercise to file <i>bmiCalculator.ts</i>

Write a function <i>calculateBmi</i> that counts [BMI](https://en.wikipedia.org/wiki/Body_mass_index) based on given height (in centimeters) and weight (in kilograms) and then returns a message that suits the results. 

Call the function in the same file with hard-coded parameters and print out the result. The code

```js
console.log(calculateBmi(180, 74))
```

should print the following message

```shell
Normal (healthy weight)
```

Create a npm script for running the program with command <i>npm run calculateBmi</i>

#### 9.2 Exercise calculator

Create the code of this exercise to file <i>exerciseCalculator.ts</i>

Write a function <i>calculateExercises</i> that calculates the average time of <i>daily exercise hours</i> and compares it to the <i>target amount</i> of daily hours and returns an object that includes the following values:

  - the number of days
  - the number of training days
  - the original target value
  - the calculated average time
  - boolean value describing if the target was reached
  - a rating between the numbers 1-3 that tells how well the hours are met. You can decide on the metric on your own.
  - a text value explaining the rating

The daily exercise hours are given to the function as an [array](https://www.typescriptlang.org/docs/handbook/basic-types.html#array) that contains the number of exercise hours for each day in the training period. Eg. a week with 3 hours of training on Monday, none on Tuesday, 2 hours on Wednesday, 4.5 hours on Thursday and so on would be represented by the following array:

```js
[3, 0, 2, 4.5, 0, 3, 1]
```

For the Result object you should create an [interface](https://www.typescriptlang.org/docs/handbook/interfaces.html).

If you would call the function with parameters <i>[3, 0, 2, 4.5, 0, 3, 1]</i> and <i>2</i> it could return

```js
{ periodLength: 7,
  trainingDays: 5,
  success: false,
  rating: 2,
  ratingDescription: 'not too bad but could be better',
  target: 2,
  average: 1.9285714285714286 }
```

Create a npm script <i>npm run calculateExercises</i> for calling the function with hard coded values.

#### 9.3 Command line

Change the previous exercises so that you can give the parameters of <i>bmiCalculator</i> and <i>exerciseCalculator</i> as command line arguments.

Your program could work eg. as follows:

```shell
$ npm run calculateBmi 180 91

Overweight
```

and

```shell
$ npm run calculateExercises 2 1 0 2 4.5 0 3 1 0 4

{ periodLength: 9,
  trainingDays: 6,
  success: false,
  rating: 2,
  ratingDescription: 'not too bad but could be better',
  target: 2,
  average: 1.7222222222222223 }
```

In the example the <i>first argument</i> is the target value.

Handle exceptions and errors appropriately. The exerciseCalculator should accept inputs of varied lengths. Determine by yourself how you manage to collect all needed input.

</div>

<div class="content">

### More about tsconfig

<!-- In the exercises we used only one tsconfig rule [noImplicitAny](https://www.typescriptlang.org/v2/en/tsconfig#noImplicitAny) which is a good place to start but now it is time to start looking into the file a little bit deeper. -->
In the exercises we used only one tsconfig rule [noImplicitAny](https://www.typescriptlang.org/tsconfig#noImplicitAny). It's a good place to start, but now it's time to look into the config file a little deeper.

<!-- [tsconfig.json](https://www.typescriptlang.org/docs/handbook/tsconfig-json.html) includes all your core configurations on how you want TypeScript to work in your project. In tsconfig.json you can define how strictly you want the code to be inspected, what files to include, what files to exclude (<i>node_modules</i> is excluded by default), and where compiled files should be placed (more on this later).  -->
The [tsconfig.json](https://www.typescriptlang.org/docs/handbook/tsconfig-json.html) file contains all your core configurations on how you want TypeScript to work in your project. 
You can define how strictly you want the code to be inspected, what files to include and exclude (<i>node_modules</i> is excluded by default), and where compiled files should be placed (more on this later).

<!-- Let us now use <i>tsconfig.json</i> that has the following form: -->
Let's specify the following configurations in our <i>tsconfig.json</i> file:

```json
{
  "compilerOptions": {
    "target": "ES2020",
    "strict": true,
    "noUnusedLocals": true,
    "noUnusedParameters": true,
    "noImplicitReturns": true,
    "noFallthroughCasesInSwitch": true,
    "esModuleInterop": true,
    "moduleResolution": "node"
  }
}
```

Do not worry too much about the <i>compilerOptions</i>, they will be under closer inspection later on.

You can find explanations for each of the configurations from the TypeScript documentation, or the really handy [tsconfig page](https://www.staging-typescript.org/tsconfig), or from the tsconfig [schema definition](http://json.schemastore.org/tsconfig), which unfortunately is formatted a little worse than the first two options. 

### Adding express to the mix

Right now we are at a pretty good place. Our project is set up and we have two executable calculators in it. 
However, since our aim is to learn FullStack development, it is time to start working with some HTTP-requests.

Let us start by installing express:

```
npm install express
```

add then add the <i>start</i> script to package.json:

```json
{
  // ..
  "scripts": {
    "ts-node": "ts-node",
    "multiply": "ts-node multiplier.ts",
    "calculate": "ts-node calculator.ts",
    "start": "ts-node index.ts" // highlight-line
  },
  // ..
}
```

Now we can create the file <i>index.ts</i>, and write the HTTP GET <i>ping</i> endpoint to it:

```js
const express = require('express');
const app = express();

app.get('/ping', (req, res) => {
  res.send('pong');
});

const PORT = 3003;

app.listen(PORT, () => {
  console.log(`Server running on port ${PORT}`);
});
```

Everything else seems to be working just fine, but as you'd expect the <i>req</i> and  <i>res</i> parameters of <i>app.get</i> need typing.
If you look carefully, VSCode is also complaining something about importing express. You can see a short yellow line of dots under the <i>require</i>. Let's hover over the problem:

![](../../images/9/6.png)

The complaint is that the <i>'require' call may be converted to an import</i>. Let us follow the advice and write the import as follows

```js
import express from 'express';
```

**NB**: VSCode offers you a possibility to fix the issues automatically by clicking the <i>Quick fix...</i> button.
Keep your eyes open for these helpers/quick fixes; listening to your editor usually makes your code better and easier to read. 
The automatic fixes for issues can be a major time saver as well. 

Now we run into another problem - the compiler complains about the import statement. 
Once again the editor is our best friend when trying to find out what the issue is:

![](../../images/9/7.png)

We haven't installed types for <i>express</i>. 
Let's do what the suggestion says and run:

```
npm install --save-dev @types/express
```

And no more errors! Let's take a look at what changed.

When we hover over the <i>require</i> statement, we can see the compiler interprets everything express related to be of type <i>any</i>.

![](../../images/9/8a.png)

Whereas when we use <i>import</i>, the editor knows the actual types

![](../../images/9/9a.png)

Which import statement to use depends on the export method used in the imported package. 

A good rule of thumb is to try importing a module using the <i>import</i> statement first. We will always use this method in the <i>frontend</i>. 
If  <i>import</i> does not work, try a combined method: <i>import ... = require('...')</i>.

We strongly suggest you read more about TypeScript modules [here](https://www.typescriptlang.org/docs/handbook/modules.html).

There is one more problem with the code 

![](../../images/9/9b.png)

This is because we banned unused parameters in our <i>tsconfig.json</i>

```js
{
  "compilerOptions": {
    "target": "ES2020",
    "strict": true,
    "noUnusedLocals": true,
    "noUnusedParameters": true, // highlight-line
    "noImplicitReturns": true,
    "noFallthroughCasesInSwitch": true,
    "esModuleInterop": true
  }
}
```

<!-- This configuration might create problems when we have library-wide predefined functions, that like in this case require declaring a variable, even though in the code it is not necessarily required to use at all. Fortunately this issue has already been solved on configuration level and once again hovering on the issue gives us a solution for the problem, this time by clicking the quick fix button:  -->
This configuration might create problems if you have library-wide predefined functions which require declaring a variable even if it's not used at all, as is the case here. 
Fortunately this issue has already been solved on configuration level. 
Once again hovering over the issue gives us a solution. This time we can just click the quick fix button:

![](../../images/9/14a.png)

<!-- If it is absolutely impossible to get rid of an unused variable, you should prefix it with an underscore to inform the compiler that this has been taken into consideration and there is nothing we can do about it.  -->
If it absolutely impossible to get rid of an unused variable, you can prefix it with an underscore to inform the compiler you have thought about it and there is nothing you can do. 

Let's rename the <i>req</i> variable to <i>_req</i>.
 <!-- Now we are finally ready to start up the application, and it seems to work fine: -->
 Finally we are ready to start the application. It seems to work fine:

![](../../images/9/11a.png)

<!-- Now to simplify the development we should enable <i>auto reloading</i> to improve our workflow. In this course you have already used <i>nodemon</i>, but ts-node has an alternative called <i>ts-node-dev</i> which is meant only for development environment that takes care of recompilation on every change so restarting the application won't be necessary. -->
To simplify the development we should enable <i>auto reloading</i> to improve our workflow. In this course you have already used <i>nodemon</i>, but ts-node has an alternative called <i>ts-node-dev</i>. It is meant to be used only with a development environment which takes care of recompilation on every change, so restarting the application won't be necessary.

Let's install <i>ts-node-dev</i> to our development dependencies

```
npm install --save-dev ts-node-dev
```

add a script to <i>package.json</i>

```json
{
  // ...
  "scripts": {
      // ...
      "dev": "ts-node-dev index.ts", // highlight-line
  },
  // ...
}
```

And now by running <i>npm run dev</i> we have a working, auto-reloading development environment for our project!

</div>

<div class="tasks">

### Exercises 9.4.-9.5.

#### 9.4 Express

Add express to your dependencies and create a HTTP GET endpoint <i>hello</i> that answers 'Hello Full Stack!'

The web app should be started with command <i>npm start</i> in production mode and <i>npm run dev</i> in development mode that should use <i>ts-node-dev</i> to run the app.

Replace also your existing <i>tsconfig.json</i> file with the  following content:

```json
{
  "compilerOptions": {
    "noImplicitAny": true,
    "noImplicitReturns": true,
    "strictNullChecks": true,
    "strictPropertyInitialization": true,
    "strictBindCallApply": true,
    "noUnusedLocals": true,
    "noUnusedParameters": true,
    "noImplicitThis": true,
    "alwaysStrict": true,
    "esModuleInterop": true,
    "declaration": true,
  }
}
```

make sure there are not any errors!

#### 9.5 WebBMI

Add an endpoint for BMI-calculator that can be used by doing a HTTP GET request to endpoint <i>bmi</i> and specifying the input with [query string parameters](https://en.wikipedia.org/wiki/Query_string). For example to get bmi for a person having height 180 and weight 72, the url is http://localhost:3002/bmi?height=180&weight=72

The response is a json of the form

```js
{
  weight: 72,
  height: 180,
  bmi: "Normal (healthy weight)"
}
```

See the [express documentation](http://expressjs.com/en/5x/api.html#req.query) for info how to access the query parameters.

If the query parameters of the request are of the wrong type or missing, response with proper status code and error message are given

```js
{
  error: "malformatted parameters"
}
```

Do not copy the calculator code to file <i>index.ts</i>, make it a [typescript module](https://www.typescriptlang.org/docs/handbook/modules.html) that can be imported in <i>index.ts</i>.

</div>

<div class="content">

### The horrors of <i>any</i>

Now that we have our first endpoints completed, you might notice we have used barely any TypeScript in these small examples. 
When examining the code a bit closer, we can see a few dangers lurking there.


Let's add an HTTP POST endpoint <i>calculate</i> to our app:

```js
import { calculator } from './calculator'

// ...

app.post('/calculate', (req, res) => {
  const { value1, value2, op } = req.body

  const result = calculator(value1, value2, op);
  res.send(result);
});

```

When you hover over the <i>calculate</i> function, you can see the typing of the <i>calculator</i> even though the code itself does not contain any typings:

![](../../images/9/12a21.png)

But if you hover over the values parsed from the request, an issue arises:

![](../../images/9/13a21.png)

All of the variables have type <i>any</i>. It is not all that surprising, as no one has given them a type yet. There are a couple of ways to fix this, but the first we have to consider why this is accepted and where did the type <i>any</i> come from?

In TypeScript every untyped variable whose type cannot be inferred, becomes implicitly [any](http://www.typescriptlang.org/docs/handbook/basic-types.html#any) type. Any is a kind of a "wild card" type which literally stands for <i>whatever type</i>. 
Things become implicitly any type quite often when one forgets to type functions. 

We can also explicitly type things <i>any</i>. The only difference between implicit and explicit any type is how the code looks, the compiler does not care about the difference. 

Programmers however see the code differently when <i>any</i> is explicitly enforced than when it implicitly inferred. 
Implicit <i>any</i> typings are usually considered problematic, since it is quite often due to the coder forgetting to assign types (or being too lazy to do it), and it also means that the full power of TypeScript is not properly exploited. 

This is why the configuration rule [noImplicitAny](https://www.typescriptlang.org/v2/en/tsconfig#noImplicitAny) exists on compiler level, and it is highly recommended to keep it on at all times. 
In the rare occasions you seriously cannot know what the type of a variable is, you should explicitly state that in the code

```js
const a : any = /* no clue what the type will be! */.
```

We already have <i>noImplicitAny</i> configured in our example, so why does the compiler not complain about the implicit <i>any</i> types?
The reason is, that the <i>query</i> field of an express [Request](https://expressjs.com/en/5x/api.html#req) object is explicitly typed <i>any</i>.  Same is true for the <i>request.body</i> field we use to post data to an app. 


What if we would like to prevent developers from using <i>any</i> type at all? Fortunately we have other methods than <i>tsconfig.json</i> to enforce coding style. What we can do is  use <i>eslint</i> to manage
our code. 
Let's install eslint and its TypeScript extensions:

```shell
npm install --save-dev eslint @typescript-eslint/eslint-plugin @typescript-eslint/parser
```

We will configure eslint to [disallow explicit any]( https://github.com/typescript-eslint/typescript-eslint/blob/master/packages/eslint-plugin/docs/rules/no-explicit-any.md). Write the following rules to <i>.eslintrc</i>:

```json
{
  "parser": "@typescript-eslint/parser",
  "parserOptions": {
    "ecmaVersion": 11,
    "sourceType": "module"
  },
  "plugins": ["@typescript-eslint"],
  "rules": {
    "@typescript-eslint/no-explicit-any": 2 // highlight-line
  }
}
```

(Newer versions of eslint has this rule on by default, so you don't necessarily need to add it separately.)

Let us also set up a <i>lint</i> npm script to inspect the files with <i>.ts</i> extension by modifying the <i>package.json</i> file: 

```json
{
  // ...
  "scripts": {
      "start": "ts-node index.ts",
      "dev": "ts-node-dev index.ts",
      "lint": "eslint --ext .ts ." // highlight-line
      //  ...
  },
  // ...
}
```

Now lint will complain if we try to define a variable of type <i>any</i>:

![](../../images/9/13b.png)


The [@typescript-eslint](https://github.com/typescript-eslint/typescript-eslint) has a lot of TypeScript specific eslint rules, but you can also use all basic eslint rules in TypeScript projects. 
For now we should probably go with the recommended settings and modify the rules as we go along whenever we find something we want to behave differently. 

On top of the recommended settings, we should try to get familiar with the coding style required in this part and <i>set the semicolon at the end of each line of code to required</i>.

So we will use the following <i>.eslintrc</i>

```json
{
  "extends": [
    "eslint:recommended",
    "plugin:@typescript-eslint/recommended",
    "plugin:@typescript-eslint/recommended-requiring-type-checking"
  ],
  "plugins": ["@typescript-eslint"],
  "env": {
    "node": true,
    "es6": true
  },
  "rules": {
    "@typescript-eslint/semi": ["error"],
    "@typescript-eslint/explicit-function-return-type": "off",
    "@typescript-eslint/explicit-module-boundary-types": "off",
    "@typescript-eslint/restrict-template-expressions": "off",
    "@typescript-eslint/restrict-plus-operands": "off",
    "@typescript-eslint/no-unused-vars": [
      "error",
      { "argsIgnorePattern": "^_" }
    ],
    "no-case-declarations": "off"
  },
  "parser": "@typescript-eslint/parser",
  "parserOptions": {
    "project": "./tsconfig.json"
  }
}
```

<!-- There are quite a few missing semicolons but those are easy to add. -->
There are quite a few semicolons missing, but those are easy to add.

And now let's fix everything that needs to be fixed!

</div>

<div class="tasks">

### Exercises 9.6.-9.7.

#### 9.6 Eslint

Configure your project to use the above eslint settings and fix all the warnings.

#### 9.7 WebExercises

Add an endpoint to your app for the exercise calculator. It should be used by doing a HTTP POST request to endpoint <i>exercises</i> with the input in the request body

```js
{
  "daily_exercises": [1, 0, 2, 0, 3, 0, 2.5],
  "target": 2.5
}
```

Response is a json of the following form

```js
{
    "periodLength": 7,
    "trainingDays": 4,
    "success": false,
    "rating": 1,
    "ratingDescription": "bad",
    "target": 2.5,
    "average": 1.2142857142857142
}
```

If the body of the request is not of the right form, response with proper status code and error message is given. The error message is either

```js
{
  error: "parameters missing"
}
```

or

```js
{
  error: "malformatted parameters"
}
```

depending on the error. The latter happens if the input values do not have the right type, i.e. they are not numbers or convertable to numbers.

In this exercise you might find it beneficial to use the <i>explicit any</i> type when handling the data in the request body. Our eslint configuration is preventing this but you may unset this rule for a particular line by inserting the following comment as the previous line:

```js
// eslint-disable-next-line @typescript-eslint/no-explicit-any
```

You might also get in trouble with rules <i>no-unsafe-member-access</i> an <i>no-unsafe-assignment </i>. These rules may be ignored in this exercise.

Note that you need to have a correct setup in order to get hold to the request body, see [part 3](/en/part3/node_js_and_express#receiving-data).

</div><|MERGE_RESOLUTION|>--- conflicted
+++ resolved
@@ -52,12 +52,7 @@
 }
 ```
 
-<<<<<<< HEAD
-<!-- Now within this directory you can use <i>ts-node</i> by running <i>npm run ts-node</i>. Notice that if you are using ts-node through package.json, all possible command line arguments for the script need to be prefixed with <i>--</i>. So if you want to run file.ts with <i>ts-node</i>, the whole command is: -->
-Now within this directory you can use <i>ts-node</i> by running <i>npm run ts-node</i>. Note that if you are using ts-node through package.json, all  command line arguments for the script need to be prefixed with <i>--</i>. So if you want to run file.ts with <i>ts-node</i>, the whole command is:
-=======
 Now within this directory you can use <i>ts-node</i> by running <i>npm run ts-node</i>. Note that if you are using ts-node through package.json, all  command line arguments for the script need to be prefixed with <i>--</i>. So if you want to run file.ts with <i>ts-node</i>, the whole command is: 
->>>>>>> 529531c7
 
 ```shell
 npm run ts-node -- file.ts
