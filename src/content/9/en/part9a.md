--- conflicted
+++ resolved
@@ -62,11 +62,7 @@
 
 #### Type inference
 
-<<<<<<< HEAD
-The TypeScript compiler can attempt to infer the type information if no type has been specified. A variable's type can be inferred based on its assigned value and its usage. The type inference takes place when initializing variables and members, setting parameter default values, and determining function return types.
-=======
 The TypeScript compiler can attempt to infer the type information if no type has been specified. Variables' type can be inferred based on its assigned value and its usage. The type inference take place when initializing variables and members, setting parameter default values, and determining function return types.
->>>>>>> 649d3407
 
 For example, consider the function <i>add</i>:
 
@@ -98,15 +94,9 @@
 First, we have a declaration of a [type alias](https://www.typescriptlang.org/docs/handbook/2/everyday-types.html#type-aliases) called <i>CallsFunction</i>.
 CallsFunction is a function type with one parameter: <i>callback</i>. The parameter <i>callback</i> is of type function which takes a string parameter and returns [any](https://www.typescriptlang.org/docs/handbook/2/everyday-types.html#any) value.  As we will learn later in this part, <i>any</i> is a kind of "wildcard" type that can represent any type. Also, CallsFunction returns [void](https://www.typescriptlang.org/docs/handbook/basic-types.html#void) type.
 
-<<<<<<< HEAD
-Next, we define the function <i>func</i> of  type <i>CallsFunction</i>. From the function's type, we can infer that its parameter function cb will only accept a string argument. To demonstrate this, there is also an example where the parameter function is called with a numeric value, which will cause an error in TypeScript. 
+Next, we define the function <i>func</i> of type <i>CallsFunction</i>. From the function's type, we can infer that its parameter function cb will only accept a string argument. To demonstrate this, there is also an example where the parameter function is called with a numeric value, which will cause an error in TypeScript. 
 
 Lastly, we call <i>func</i> giving it the following function as a parameter:
-=======
-Next we define the function <i>func</i> of type <i>CallsFunction</i>. From the function's type we can infer that its parameter function cb will only accept a string argument. To demonstrate this, there is also an example where the parameter function is called with a numeric value, which will cause an error in TypeScript. 
-
-Lastly we call <i>func</i>, giving it the following function as a parameter
->>>>>>> 649d3407
 
 ```js
 (result) => {
