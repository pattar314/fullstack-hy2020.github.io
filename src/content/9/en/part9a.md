---
mainImage: ../../../images/part-9.svg
part: 9
letter: a
lang: en
---

<div class="content">

TypeScript is a programming language created by Microsoft, designed for the development of large JavaScript applications. For instance, Microsoft has written both the <i>Azure Management Portal</i> (1,2 million lines of code) and the <i>Visual Studio Code</i> (300 000 lines of code) applications using TypeScript. As support for building large-scale JavaScript applications, TypeScript offers e.g. better development-time tooling, static code analysis, compile-time type checking and code level documentation.

### Main principles of TypeScript

TypeScript is a typed superset of JavaScript, which eventually gets compiled into plain JavaScript code. The programmer is even able to decide the version of the generated code, as long as it's ECMAScript 3 or newer. That TypeScript is a superset of JavaScript means that it includes all the features of JavaScript and additional features moreover. In fact, all existing JavaScript code is actually valid TypeScript.

TypeScript consists of three separate, but mutually fulfilling parts:

- The language
- The compiler
- The language Service

![](../../images/9/1.png)

<i>The language</i> is made up of a slightly different syntax (compared to JavaScript), keywords and type annotations. Of the listed three things, the language is the one that the programmer is in most direct contact with.

<i>The compiler</i> is responsible for type information erasure (i.e. removing the typing information) and the code transformations, that enable TypeScript code to be transpiled into executable JavaScript-code. In other words, TypeScript isn't actually genuine statically typed code, because everything related to the types is removed at compile-time.

Traditionally <i>compiling</i>, means that code is transformed from a human readable format to a machine readable format. In TypeScript's case the human readable source code is transformed into another human readable source code, so the correct term to be used should be <i>transpiling</i>, but compiling has risen to the most commonly known term in this context, so we will continue using the same term.

The compiler also performs a static code analysis, so it can emit warnings or errors if it finds a reason for it. Furthermore, the compiler can be set to perform additional tasks, such as combining the generated code into a single file.


<i>The language service</i> collects type information from the source code in such a format, that development tools can utilize it for providing intellisense, type hints and possible refactoring alternatives.

### TypeScript key language features

Here are described some of the key features of the TypeScript language. This description is intended to provide you with some basic knowledge, that will help you understand more of what is to come during this course.

#### Type annotations

<<<<<<< HEAD
Type annotations in TypeScript are lightweight ways to record the intended <i>contract</i> of a function or a variable. In the example below we have defined, that the <i>birthdayGreeter</i> function will accept one argument of type string and one of type number. We have also defined that the function will return a string.
=======
Type annotations in TypeScript are lightweight ways to record the intended contract of the function or variable. In the example below, we have defined that the `greeter` function will accept one argument of type string and one of type number. The function will return a string.
>>>>>>> 72089755

```js
const birthdayGreeter = (name: string, age: number): string => {
  return `Happy birthday ${name}, you are now ${age} years old!`;
};

const birthdayHero = "Jane User";
const age = 22;

console.log(birthdayGreeter(birthdayHero, 22));
```

#### Structural typing

TypeScript is a structurally typed language. In structural typing, an element is considered to be compatible with another if, for each feature within the second element's type, a corresponding and identical feature exists in the first element's type. Two types are considered to be identical if both are compatible with each other.

#### Type inference

In TypeScript, the compiler can attempt to infer the type information if no explicit type has been specified. The inference is done based on the assigned value and it's usage.
The type inference takes place when initializing variables and members, setting parameter default values, and determining function return types.

<<<<<<< HEAD
As an example consider the function <i>add</i>
=======
Let's examine the code below step-by-step to see how type inference in Typescript is done in a more indirect way.

```js
const add = (a: number, b: number) => {
  return a + b;
}

interface CallsFunction {
  (cb: (result: string) => any): void;
}

const callsFunction: CallsFunction = (cb) => {
  cb('Done');
  cb(1);
}

callsFunction((result) => {
  return result;
});
```

First, the `add` function's return value is inferred by tracing back the code to the return expression. The return expression performs an addition of two variables, which are known to be numbers from the types set for the function parameters, so the return type `number` is inferred in this case.

Next, there is a declaration for an interface called `CallsFunction`, which consists of a function with one parameter, which in turn is a callback function accepting a string parameter and returning _any_ value. After that, the function `callsFunction` is set to be of type `CallsFunction`, so in the function it can be inferred that the callback function will only accept a string argument. To demonstrate this, there is also an example where the callback function is called with a numeric value, and that causes an error in TypeScript.

Lastly, when `callsFunction` is called, we pass it an anonymous function. Based on the type of `callsFunction`, TypeScript infers that the call will return a string.
>>>>>>> 72089755

```js
const add = (a: number, b: number) => {
  /* The return value is used to determine
     the return type of the function */
  return a + b;
}
```

Function's return value is inferred by retracing the code back to the return expression. The return expression performs an addition of two numbers, which can be seen from the types  of the function's parameters. Thus, the return type <i>number</i> is inferred in this case.

#### Type erasure

TypeScript removes all type system constructs during compilation.

Input:

```js
let x: SomeType;
```

Output:

```js
let x;
```

This means that at runtime, there is no information present that says that some variable x was declared as being of type <i>SomeType</i>.

The lack of runtime type information can be surprising for programmers who are used to extensively using reflection or other metadata systems.

### Why should one use TypeScript?

You may stumble upon a lot of different arguments either for or against TypeScript on different forums. The truth probably is as vague as: it depends on your need for the features that TypeScript offers. Nevertheless, here are explained some of the reasoning why the use of TypeScript may have some advantages.

First of all, probably the most noticable feature with TypeScript is that it offers <i>type checking and static code analysis</i>. The ability to require values to be of a certain type and to have the compiler warn about wrongful usage can help reduce runtime errors and you might even be able to reduce the amount of required unit tests in a project, at least conserning pure type tests. The static code analysis doesn't only warn about wrongful type usage, but also if you for instance misspell a variable or function name or try to use a value beyond it's scope etc.

A second advantage with TypeScript is that the type annotations in the code can function as a type of <i>code level documentation</i>. It's easy to check from a function signature what kind of arguments the function can consume and what type of data it will produce. The type annotation bound documentation will always be up to date and it makes it easier for new programmers to start working on an existing project and it is also helpful when returning to earlier made code. 

Types may also be re-used all around the code base, so a change to one type automatically reflects as a change to all the locations where the type is used. One might argue that you can achieve similar code level documentation with e.g. [JSDoc](https://jsdoc.app/about-getting-started.html), but it is not connected to the code as tightly as TypeScript's types, and may thus get out of sync more easily and is also more verbose.

The third advantage with TypeScript is the more <i>specific and smarter intellisense</i>, that the editor can provide when they know exactly what types of data you are processing.

All the advantages above are together extremely helpful when you have a need to refactor your code. The static code analysis emits warnings if you have any errors in your code and the intellisense can give you hints about available properties and even possible refactoring options. The code level documentation helps you understand the existing code, and with the help of TypeScript it is also very easy to start using the newest JavaScript language features at an early stage, by just altering the configuration.

### What does TypeScript not fix?

TypeScript type annotations and type checking exist only at compile time and no longer at runtime, so even if the compiler does not give any errors, runtime errors are still possible. These runtime errors are especially common when handling external input, such as data received from a network request.

Lastly, here are a few examples of what many regard as downsides with TypeScript, which might be good to be aware of:

#### Incomplete, invalid or missing types in external libraries

When using external libraries you may find that some libraries have either missing or in some way invalid type declarations. The reasons behind this is most often that the library has not been made with TypeScript and the types need to be declared manually, or someone has already done that, but hasn't done such a good job with it. These are occations when you may need to define type declarations yourself. However, you should first check out [DefinitelyTyped](https://definitelytyped.org/) or [their GitHub pages](https://github.com/DefinitelyTyped/DefinitelyTyped), which are probably the most used sources for type declaration files and there is a good chance someone has already added typings for the package you are using. Otherwise you might want to start off by getting aquainted with TypeScript's own [documentation](https://www.typescriptlang.org/docs/handbook/declaration-files/introduction.html) regarding type declarations.

#### Sometimes type inference needs assistance

The type inference in TypeScript is pretty good, but still not perfect. Sometimes you may feel like you have declared your types perfectly, but the compiler still tells you that the property does not exist or that that kind of usage is not allowed. These are occasions when you might need to help the compiler with doing e.g. an "extra" type check or something like that. But be careful with type casting with [type assertions]((https://www.typescriptlang.org/docs/handbook/basic-types.html#type-assertions)) and [type guards](https://www.typescriptlang.org/docs/handbook/advanced-types.html#type-guards-and-differentiating-types), because in those cases you are practically giving your word to the compiler, that the value really is of the type that you declare. Y

#### Mysterious type errors

The errors given by the type system may sometimes be quite hard to understand, especially if you use complex types. As a general guideline it is helpful to keep in mind that TypeScript error messages usually contain the most useful content at the end of the message. So when running into long confusing messages, start reading them from the end.

</div><|MERGE_RESOLUTION|>--- conflicted
+++ resolved
@@ -38,11 +38,7 @@
 
 #### Type annotations
 
-<<<<<<< HEAD
 Type annotations in TypeScript are lightweight ways to record the intended <i>contract</i> of a function or a variable. In the example below we have defined, that the <i>birthdayGreeter</i> function will accept one argument of type string and one of type number. We have also defined that the function will return a string.
-=======
-Type annotations in TypeScript are lightweight ways to record the intended contract of the function or variable. In the example below, we have defined that the `greeter` function will accept one argument of type string and one of type number. The function will return a string.
->>>>>>> 72089755
 
 ```js
 const birthdayGreeter = (name: string, age: number): string => {
@@ -64,36 +60,7 @@
 In TypeScript, the compiler can attempt to infer the type information if no explicit type has been specified. The inference is done based on the assigned value and it's usage.
 The type inference takes place when initializing variables and members, setting parameter default values, and determining function return types.
 
-<<<<<<< HEAD
 As an example consider the function <i>add</i>
-=======
-Let's examine the code below step-by-step to see how type inference in Typescript is done in a more indirect way.
-
-```js
-const add = (a: number, b: number) => {
-  return a + b;
-}
-
-interface CallsFunction {
-  (cb: (result: string) => any): void;
-}
-
-const callsFunction: CallsFunction = (cb) => {
-  cb('Done');
-  cb(1);
-}
-
-callsFunction((result) => {
-  return result;
-});
-```
-
-First, the `add` function's return value is inferred by tracing back the code to the return expression. The return expression performs an addition of two variables, which are known to be numbers from the types set for the function parameters, so the return type `number` is inferred in this case.
-
-Next, there is a declaration for an interface called `CallsFunction`, which consists of a function with one parameter, which in turn is a callback function accepting a string parameter and returning _any_ value. After that, the function `callsFunction` is set to be of type `CallsFunction`, so in the function it can be inferred that the callback function will only accept a string argument. To demonstrate this, there is also an example where the callback function is called with a numeric value, and that causes an error in TypeScript.
-
-Lastly, when `callsFunction` is called, we pass it an anonymous function. Based on the type of `callsFunction`, TypeScript infers that the call will return a string.
->>>>>>> 72089755
 
 ```js
 const add = (a: number, b: number) => {
@@ -104,6 +71,37 @@
 ```
 
 Function's return value is inferred by retracing the code back to the return expression. The return expression performs an addition of two numbers, which can be seen from the types  of the function's parameters. Thus, the return type <i>number</i> is inferred in this case.
+
+As a more complex example let us consider the code below. If you have not used TypeScript before this example might be a bit complex. But do not worry, you can safely skip this example for now. 
+
+```js
+interface CallsFunction {
+  (cb: (result: string) => any): void;
+}
+
+const funk: CallsFunction = (cb) => {
+  cb('done');
+  cb(1);
+}
+
+funk((result) => {
+  return result;
+});
+```
+
+There is a declaration for an [interface](https://www.typescriptlang.org/docs/handbook/interfaces.html#function-types) called <i>CallsFunction</i>, which consists of a function with one parameter. The parameter <i>cb</i> is of the type function that takes a string parameter and returns [any](http://www.typescriptlang.org/docs/handbook/basic-types.html#any) value. As we will learn later in this part <i>any</i> is a kind of "wildcard" type that can represent any type.
+
+After that, the function <i>funk</i> of the type <i>CallsFunction</i> is defined. In <i>funk</i> it can be inferred that the parameter will only accept a string argument. To demonstrate this, there is also an example where the parameter function is called with a numeric value, and that causes an error in TypeScript.
+
+The last thing is that we call <i>func</i> by giving it the following function as parameter 
+
+```js
+(result) => {
+  return result;
+}
+```
+
+So despite not defining types for the parameter function, it is inferred from the calling context that the argument <i>result</i> is of the type string.
 
 #### Type erasure
 
