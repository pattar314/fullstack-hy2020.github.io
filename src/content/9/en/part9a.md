---
mainImage: ../../../images/part-9.svg
part: 9
letter: a
lang: en
---

<div class="content">

TypeScript is a programming language created by Microsoft, designed for the development of large JavaScript applications. For instance, Microsoft has written both the <i>Azure Management Portal</i> (1,2 million lines of code) and the <i>Visual Studio Code</i> (300 000 lines of code) applications using TypeScript. As support for building large-scale JavaScript applications, TypeScript offers e.g. better development-time tooling, static code analysis, compile-time type checking and code level documentation.

<<<<<<< HEAD
<!-- TypeScript is a programming language created by Microsoft, designed for the development of large JavaScript applications. For instance, Microsoft has written both the _Azure Management Portal_ (1,2 million lines of code) and the _Visual Studio Code_ (300 000 lines of code) applications using TypeScript. To support building large-scale JavaScript applications, TypeScript offers e.g. better development-time tooling, static code analysis, compile-time type checking and code level documentation. -->

TypeScript is a programming language designed for large-scale JavaScript development created by Microsoft. For example Microsoft's _Azure Management Portal_ (1,2 million lines of code) and the _Visual Studio Code_ (300 000 lines of code) have both been written in TypeScript. To support building large-scale JavaScript applications, TypeScript offers e.g. better development-time tooling, static code analysis, compile-time type checking and code level documentation.

### Main principle
=======
### Main principles of TypeScript
>>>>>>> 43696405

<!-- TypeScript is a typed superset of JavaScript, which eventually gets compiled into plain JavaScript code. The programmer is even able to decide the version of the generated code, as long as it's ECMAScript 3 or newer. That TypeScript is a superset of JavaScript means that it includes all the features of JavaScript and additional features as well. In fact, all existing JavaScript code is actually valid TypeScript. -->
TypeScript is a typed superset of JavaScript, and eventually it's compiled into plain JavaScript code. Programmer is even able to decide the version of the generated code, as long as it's ECMAScript 3 or newer. Typescript being a superset of JavaScript means that it includes all the features of JavaScript and 
its own additional features as well. In fact, all existing JavaScript code is actually valid TypeScript.

TypeScript consists of three separate, but mutually fulfilling parts: 

- The language
- The compiler
- The language Service

![](../../images/9/1.png)

<<<<<<< HEAD
**The language** concists of syntax, keywords and type annotations. The syntax is similar to but not the same as JavaScript syntax. From the three parts of TypeScript programmers have the most direct contact with the language. 

<!-- **The compiler** is responsible for type information erasure and the code transformations which enable TypeScript code to be transpiled into executable JavaScript-code. In other words, TypeScript isn't actually genuine statically typed code, because everything related to the types is removed at compile-time. -->
<!-- Traditionally, when speaking of _compiling_, it means that code is transformed from a human readable format to a machine readable format. In TypeScript's case the human readable source code is transformed into another human readable source code, so the correct term to be used should be _transpiling_, but compiling has risen to the most commonly known term in this context, so we will continue using the same term. -->
<!-- The compiler also performs a static code analysis, so it can emit warnings or errors if it finds a reason to do so, and it can be set to perform additional tasks such as combining the generated code into a single file. -->
**The compiler** is responsible for type information ereasure and the code transformations. The code transformations enable TypeScript code to be transpiled into executable JavaScript. Everything related to the types is removed at compile-time, so TypeScript isn't actually genuine statically typed code. Traditionally  _compiling_  means that code is transformed from a human readable format to a machine readable format. In TypeScript human readable source code is transformed into another human readable source code, so the correct term would actually be _transpiling_. However compiling has been the most commonly used term in this context, so we will continue to use it. The compiler also performs a static code analysis. It can emit warnings or errors if it finds a reason to do so, and it can be set to perform additional tasks such as combining the generated code into a single file. 

<!-- **The language service** collects type information from the source code in such a format, that development tools can utilize it for providing intellisense, type hints and possible refactoring alternatives. -->
**The language service** collects type information from the source code. Development tools can use the type information for providing intellisense, type hints and possible refactoring alternatives.
=======
<i>The language</i> is made up of a slightly different syntax (compared to JavaScript), keywords and type annotations. Of the listed three things, the language is the one that the programmer is in most direct contact with.

<i>The compiler</i> is responsible for type information erasure (i.e. removing the typing information) and the code transformations, that enable TypeScript code to be transpiled into executable JavaScript-code. In other words, TypeScript isn't actually genuine statically typed code, because everything related to the types is removed at compile-time.

Traditionally <i>compiling</i>, means that code is transformed from a human readable format to a machine readable format. In TypeScript's case the human readable source code is transformed into another human readable source code, so the correct term to be used should be <i>transpiling</i>, but compiling has risen to the most commonly known term in this context, so we will continue using the same term.

The compiler also performs a static code analysis, so it can emit warnings or errors if it finds a reason for it. Furthermore, the compiler can be set to perform additional tasks, such as combining the generated code into a single file.


<i>The language service</i> collects type information from the source code in such a format, that development tools can utilize it for providing intellisense, type hints and possible refactoring alternatives.
>>>>>>> 43696405

### TypeScript key language features

<!-- Here we described some of the key features of the TypeScript language. This description is intended to provide you with some basic knowledge that will help you understand more of what is to come during this course. -->
In this section we will describe some of the key features of the TypeScript language. The intent is to provide you with basic understanding of TypeScripts' 
key features to help you understand more of what is to come during this course.

#### Type annotations

<<<<<<< HEAD
<!-- Type annotations in TypeScript are lightweight ways to record the intended contract of the function or variable. In the example below we have defined, that the `birthdayGreeter` function will accept one argument of type string and one of type number. The function will return a string. -->
Type annotations in TypeScript are a lightweight way to record the intended contract of a function or a variable. 
In the example below we have defined a function `birthdayGreeter` which accepts two arguments, one of type string and one of type number. 
The function will return a string.
=======
Type annotations in TypeScript are lightweight ways to record the intended <i>contract</i> of a function or a variable. In the example below we have defined, that the <i>birthdayGreeter</i> function will accept one argument of type string and one of type number. We have also defined that the function will return a string.
>>>>>>> 43696405

```js
const birthdayGreeter = (name: string, age: number): string => {
  return `Happy birthday ${name}, you are now ${age} years old!`;
};

const birthdayHero = "Jane User";
const age = 22;

<<<<<<< HEAD
document.body.textContent = birthdayGreeter(birthdayHero, age);
=======
console.log(birthdayGreeter(birthdayHero, 22));
>>>>>>> 43696405
```

#### Structural typing

<<<<<<< HEAD
<!-- TypeScript is a structurally typed language. In structural typing, an element is considered to be compatible with another if  for each feature within the second element's type, a corresponding and identical feature exists in the first element's type. Two types are considered to be identical if each is compatible with the other. -->
TypeScript is a structurally typed language. In structural typing two elements are considered to be compatible with oneanother if for each feature within the type of the first element a corresponding and identical feature exists within the type of the second element. Two types are considered to be identical if they are compatible with each other.

#### Type inference

<!-- In TypeScript, the compiler can attempt to infer the type information if no explicit type has been specified. The inference is done based on the assigned value and it's usage. -->
<!-- The type inference takes place when initializing variables and members, setting parameter default values, and determining function return types. -->
The TypeScript compiler can attempt to infer the type information if no type has been specified. Variable's type can be inferred based on its assigned value and its usage. The type inference take place when initializing variables and members, setting parameter default values, and determining function return types.

Below is an example of type inference in TypeScript using the following code: 
=======
TypeScript is a structurally typed language. In structural typing, an element is considered to be compatible with another, if for each feature within the second element's type, a corresponding and identical feature exists in the first element's type. Two types are considered to be identical, if both are compatible with each other.

#### Type inference

In TypeScript, the compiler can attempt to infer the type information if no explicit type has been specified. The inference is done based on the assigned value and it's usage.
The type inference takes place when initializing variables and members, setting parameter default values, and determining function return types.

As an example consider the function <i>add</i>
>>>>>>> 43696405

```js
const add = (a: number, b: number) => {
  /* The return value is used to determine
     the return type of the function */
  return a + b;
}
```

Function's return value is inferred by retracing the code back to the return expression. The return expression performs an addition of two numbers, which can be seen from the types  of the function's parameters. Thus, the return type <i>number</i> is inferred in this case.

As a more complex example let us consider the code below. If you have not used TypeScript before, this example might be a bit complex. But do not worry, you can safely skip this example for now. 

```js
type CallsFunction = (callback: (result: string) => any) => void;

const funk: CallsFunction = (cb) => {
  cb('done');
  cb(1);
}

funk((result) => {
  return result;
});
```

<<<<<<< HEAD
<!-- First, the type of the `add` function's return value is inferred by retracing the code back to the return expression.  -->
<!-- The return expression performs an addition of two numbers, which can bee seen from the types set for the function parameters. -->
<!-- From this the type of the return value can be inferred to be `number`. -->
First, the type of the return value of the `add` function is inferred by retracing the code back to the return expression. 
The return expression performs an addition operation to the function's two parameters a and b. We can see that both a and b are set to be numbers.
From this we can infer that the type of the return value is also `number`.

<!-- Next an interface called `CallsFunction` is declared. It consists of a function with one parameter, which in turn is a callback function accepting a string parameter and returns _any_ value. -->
 <!-- The function `callsFunction` is set to be of type `CallsFunction`, so it can be inferred that the callback function will only accept a string argument. -->
 <!-- To demonstrate this, there is also an example where the callback function is called with a numeric value, and that causes an error in TypeScript. -->
Next we have the `CallsFunction` interface. It concists of a function with one parameter, which in turn is a callback function accepting a string parameter and returning _any_ value. 
The `callsFunction` function is set to be of type `CallsFunction`, so we can infer that the callback function will only accept a string argument.
To demonstrate this there is also an example where the callback function is called with a numeric value, which causes an error in TypeScript.

Lastly, when `callsFunction` is called  we pass it an anonymous function. TypeScript can, based on the type of `callsFunction`, infer that the call will return a string.

=======
There is a declaration for a [type alias](https://www.typescriptlang.org/docs/handbook/advanced-types.html#type-aliases) called <i>CallsFunction</i>, which is a function type with one parameter named <i>callback</i>. The parameter <i>callback</i> is of the type function that takes a string parameter and returns [any](http://www.typescriptlang.org/docs/handbook/basic-types.html#any) value. As we will learn later in this part <i>any</i> is a kind of "wildcard" type that can represent any type.

After that, the function <i>funk</i> of the type <i>CallsFunction</i> is defined. In <i>funk</i> it can be inferred that the parameter will only accept a string argument. To demonstrate this, there is also an example where the parameter function is called with a numeric value, and that causes an error in TypeScript.

The last thing is that we call <i>func</i> by giving it the following function as parameter 

```js
(result) => {
  return result;
}
```

So despite not defining types for the parameter function, it is inferred from the calling context that the argument <i>result</i> is of the type string.
>>>>>>> 43696405

#### Type erasure

TypeScript removes all type system constructs during compilation.

Input:

```js
let x: SomeType;
```

Output:

```js
let x;
```

<<<<<<< HEAD
<!-- This means that at runtime, there is no information present that says that some variable x was declared as being of type SomeInterface. -->
This means that no type information remains at runtime - nothing says that some variable x was declared as being of type SomeInterface.
=======
This means that at runtime, there is no information present that says that some variable x was declared as being of type <i>SomeType</i>.
>>>>>>> 43696405

The lack of runtime type information can be surprising for programmers who are used to extensively using reflection or other metadata systems.

### Why should one use TypeScript?

<<<<<<< HEAD
On different forums you may stumble upon a lot of different arguments either for or against TypeScript. The truth is probably somewhere in the middle: it depends on your needs and use of the functions that TypeScript offers. Anyway, here are explained some of our reasoning behind why we think that the use of TypeScript may have some advantages. 


<!-- First of all, probably the most noticable feature with TypeScript is that it offers **type checking and static code analysis**. The ability to require values to be of a certain type and to have the compiler warn about wrongful usage can help reduce runtime errors and you might even be able to reduce the amount of required unit tests in a project, at least conserning pure type tests. The static code analysis doesn't only warn about wrongful type usage, but also if you for instance misspell a variable or function name or try to use a value beyond it's scope etc. With the help of a sufficient linter settings, it's hard to even think of runtime errors that you may be able to produce. -->
First of all, TypeScript offers **type checking and static code analysis**. We can require values to be of a certain type, and have the compiler warn about using them wrong. This can reduce runtime errors and you might even be able to reduce the amount of required unit tests in a project, at least conserning pure type tests.
The static code analysis doesn't only warn about wrongful type usage,but also other mistakes such as misspelling a variable or function name or trying to use a variable beyong its scope. 
With the help of sufficient linter settings, it's near impossible to be able to produce runtime errors. 

_However, TypeScript does not fix everyhing for you!! If you use the type any or process external input in some way, then it's still easy to produce runtime errors._

<!-- A second advantage with TypeScript is that the type annotations in the code can function as a type of **code level documentation**. It's easy to check from a function signature what kind of arguments the function can receive and what type of data it will return. This type of type annotation bound documentation will always be up to date and it makes it easier for new programmers to start working on an existing project. It is also helpful when returning to an old project. Types may also be re-used all around the code base, so a change to one type automatically reflects as a change to all the locations where the type is used. One might argue that you can achieve similar code level documentation with e.g. [JSDoc](https://jsdoc.app/about-getting-started.html), but it is not connected to the code as tightly as TypeScript's types, and may thus get out of sync more easily and is also more verbose. -->
The second advantage of TypeScript is that the type annotations in the code can function as a type of **code level documentation**. 
It's easy to check from a function signature what kind of arguments the function can receive and what type of data it will return. This type of type annotation bound documentation will always be up to date and it makes it easier for new programmers to start working on an existing project. It is also helpful when returning to an old project.
Types can be re-used all around the code base, and a change to a type definition will automatically reflect everywhere the type is used. One might argue that you can achieve similar code level documentation with e.g. [JSDoc](https://jsdoc.app/about-getting-started.html), but it is not connected to the code as tightly as TypeScript's types, and may thus get out of sync more easily and is also more verbose.


<!-- A third advantage with TypeScript is the more **specific and smarter intellisense**  that the IDE's can provide when they know exactly what types of data you are processing. -->
The third advantage of TypeScript is, that IDEs can provide more **specific and smarter intellisense** when they know exactly what types of data you are processing.
=======
You may stumble upon a lot of different arguments either for or against TypeScript on different forums. The truth probably is as vague as: it depends on your need for the features that TypeScript offers. Nevertheless, here are explained some of the reasoning why the use of TypeScript may have some advantages.

First of all, probably the most noticable feature with TypeScript is that it offers <i>type checking and static code analysis</i>. The ability to require values to be of a certain type and to have the compiler warn about wrongful usage can help reduce runtime errors and you might even be able to reduce the amount of required unit tests in a project, at least conserning pure type tests. The static code analysis doesn't only warn about wrongful type usage, but also if you for instance misspell a variable or function name or try to use a value beyond it's scope etc.

A second advantage with TypeScript is that the type annotations in the code can function as a type of <i>code level documentation</i>. It's easy to check from a function signature what kind of arguments the function can consume and what type of data it will produce. The type annotation bound documentation will always be up to date and it makes it easier for new programmers to start working on an existing project and it is also helpful when returning to earlier made code. 

Types may also be re-used all around the code base, so a change to one type automatically reflects as a change to all the locations where the type is used. One might argue that you can achieve similar code level documentation with e.g. [JSDoc](https://jsdoc.app/about-getting-started.html), but it is not connected to the code as tightly as TypeScript's types, and may thus get out of sync more easily and is also more verbose.

The third advantage with TypeScript is the more <i>specific and smarter intellisense</i>, that the editor can provide when they know exactly what types of data you are processing.
>>>>>>> 43696405

<!-- All the features mentioned above are together extremely helpful when you need to refactor your code. The static code analysis emits warnings if you have any errors in your code, and the intellisense can give you hints about available properties and even possible refactoring options. The code level documentation helps you understand the existing code, and with the help of TypeScript it is also very easy to start using the newest JavaScript language features at an early stage just by altering the configuration. -->
All of these features are extremely helpful when you need to refactor your code. The static code analysis warns you about any errors in your code, and the intellisense can give you hints about available properties and even possible refactoring options. The code level documentation helps you understand the existing code.
With the help of TypeScript it is also very easy to start using the newest JavaScript language features at an early stage just by altering its configuration.

### What does TypeScript not fix?

<<<<<<< HEAD
<!-- As mentioned above, TypeScript type annotations and type checking exist only at compile time and no longer at runtime, so even if the compiler does not give any errors, runtime errors are still possible. Especially when handling external input or if you use the dynamic type `any` in your code. -->
As mentioned above, TypeScript type annotations and type checking exist only at compile time and no longer at runtime. Even if the compiler does not throw any errors, runtime errors are still possible, 
especially when handling external input or if you use the dynamic type `any` in your code.
=======
TypeScript type annotations and type checking exist only at compile time and no longer at runtime, so even if the compiler does not give any errors, runtime errors are still possible. These runtime errors are especially common when handling external input, such as data received from a network request.
>>>>>>> 43696405

<!-- Lastly, here are a few examples of what many regard as downsides with TypeScript, which might be good to be aware of: -->
Lastly, below we list some issues many have with TypeScript, which might be good to be aware of:

#### Incomplete, invalid or missing types in external libraries

<!-- When using external libraries you may find that some libraries have either missing or in some way invalid type declarations. The reason behind this is most often that the library has not been made with TypeScript. Then the types need to be declared manually, or if someone has already done that they might not have done such a good job with it. These are occasions when you may need to define type declarations yourself. However, you should first check out [DefinitelyTyped](https://definitelytyped.org/) or [their GitHub pages](https://github.com/DefinitelyTyped/DefinitelyTyped), which are probably the most used sources for type declaration files and there is a good chance someone has already added typings for the package you are using. Otherwise you might want to start off by getting aquainted with TypeScript's own [documentation](https://www.typescriptlang.org/docs/handbook/declaration-files/introduction.html) regarding type declarations. -->
When using external libraries you may find that some libraries have either missing or in some way invalid type declarations. Most often this is due to the library not being written in TypeScript, and the person adding the type declarations manually not doing such a good job with it. In these cases you might need to define the type declarations yourself. 
However, there is a good change someone has already added typings for the package you are using. Always check [DefinitelyTyped](https://definitelytyped.org/) or [their GitHub pages](https://github.com/DefinitelyTyped/DefinitelyTyped) first. They are probably the most popular sources for type declaration files. 
Otherwise you might want to start off by getting aquainted with TypeScript's own [documentation](https://www.typescriptlang.org/docs/handbook/declaration-files/introduction.html) regarding type declarations.

#### Sometimes type inference needs assistance

<<<<<<< HEAD
<!-- The type inference in TypeScript is pretty good but not quite perfect. Sometimes you may feel like you have declared your types perfectly, but the compiler still tells you that the property does not exist or that this kind of usage is not allowed. These are occasions when you might need to help the compiler with doing e.g. an "extra" type check or something like that. But be careful with type casting and type guards. Using them you are basically giving your word to the compiler that the value really is of the type that you declare. You might want to check out TypeScript's documentation regarding [Type Assertions](https://www.typescriptlang.org/docs/handbook/basic-types.html#type-assertions) and [Type Guards](https://www.typescriptlang.org/docs/handbook/advanced-types.html#type-guards-and-differentiating-types). -->
The type inference in TypeScript is pretty good but not quite perfect.
Sometimes you may feel like you have declared your types perfectly, but the compiler still tells you that the property does not exist or that this kind of usage is not allowed. In these cases you might need to help the compiler out by doing something like an "extra" type check, but be careful with type casting and type guards.
Using type casting or type guards you are basically giving your word to the compiler that the value really is of the type that you declare.
You might want to check out TypeScript's documentation regarding [Type Assertions](https://www.typescriptlang.org/docs/handbook/basic-types.html#type-assertions) and [Type Guards](https://www.typescriptlang.org/docs/handbook/advanced-types.html#type-guards-and-differentiating-types).

#### Mysterious type errors

<!-- The errors given by the type system may sometimes be quite hard to understand, especially if you use complex types. As a general guideline it is helpful to keep in mind that TypeScript error messages usually contain the most useful content at the end of the message.  When running into long confusing messages, start reading them from the end. -->
The errors given by the type system may sometimes be quite hard to understand, especially if you use complex types.
As a rule of thumb, the TypeScript error messages have the most useful information at the end of the message. 
When running into long confusing messages, start reading them from the end.
=======
The type inference in TypeScript is pretty good, but still not perfect. Sometimes you may feel like you have declared your types perfectly, but the compiler still tells you that the property does not exist or that that kind of usage is not allowed. These are occasions when you might need to help the compiler with doing e.g. an "extra" type check or something like that. But be careful with type casting with [type assertions]((https://www.typescriptlang.org/docs/handbook/basic-types.html#type-assertions)) and [type guards](https://www.typescriptlang.org/docs/handbook/advanced-types.html#type-guards-and-differentiating-types), because in those cases you are practically giving your word to the compiler, that the value really is of the type that you declare. 

#### Mysterious type errors

The errors given by the type system may sometimes be quite hard to understand, especially if you use complex types. As a general guideline it is helpful to keep in mind, that TypeScript error messages usually contain the most useful content at the end of the message. So when running into long confusing messages, start reading them from the end.
>>>>>>> 43696405

</div><|MERGE_RESOLUTION|>--- conflicted
+++ resolved
@@ -7,17 +7,12 @@
 
 <div class="content">
 
-TypeScript is a programming language created by Microsoft, designed for the development of large JavaScript applications. For instance, Microsoft has written both the <i>Azure Management Portal</i> (1,2 million lines of code) and the <i>Visual Studio Code</i> (300 000 lines of code) applications using TypeScript. As support for building large-scale JavaScript applications, TypeScript offers e.g. better development-time tooling, static code analysis, compile-time type checking and code level documentation.
-
-<<<<<<< HEAD
 <!-- TypeScript is a programming language created by Microsoft, designed for the development of large JavaScript applications. For instance, Microsoft has written both the _Azure Management Portal_ (1,2 million lines of code) and the _Visual Studio Code_ (300 000 lines of code) applications using TypeScript. To support building large-scale JavaScript applications, TypeScript offers e.g. better development-time tooling, static code analysis, compile-time type checking and code level documentation. -->
 
 TypeScript is a programming language designed for large-scale JavaScript development created by Microsoft. For example Microsoft's _Azure Management Portal_ (1,2 million lines of code) and the _Visual Studio Code_ (300 000 lines of code) have both been written in TypeScript. To support building large-scale JavaScript applications, TypeScript offers e.g. better development-time tooling, static code analysis, compile-time type checking and code level documentation.
 
 ### Main principle
-=======
-### Main principles of TypeScript
->>>>>>> 43696405
+
 
 <!-- TypeScript is a typed superset of JavaScript, which eventually gets compiled into plain JavaScript code. The programmer is even able to decide the version of the generated code, as long as it's ECMAScript 3 or newer. That TypeScript is a superset of JavaScript means that it includes all the features of JavaScript and additional features as well. In fact, all existing JavaScript code is actually valid TypeScript. -->
 TypeScript is a typed superset of JavaScript, and eventually it's compiled into plain JavaScript code. Programmer is even able to decide the version of the generated code, as long as it's ECMAScript 3 or newer. Typescript being a superset of JavaScript means that it includes all the features of JavaScript and 
@@ -31,28 +26,20 @@
 
 ![](../../images/9/1.png)
 
-<<<<<<< HEAD
-**The language** concists of syntax, keywords and type annotations. The syntax is similar to but not the same as JavaScript syntax. From the three parts of TypeScript programmers have the most direct contact with the language. 
+<i>The language</i> concists of syntax, keywords and type annotations. The syntax is similar to but not the same as JavaScript syntax. From the three parts of TypeScript programmers have the most direct contact with the language. 
 
 <!-- **The compiler** is responsible for type information erasure and the code transformations which enable TypeScript code to be transpiled into executable JavaScript-code. In other words, TypeScript isn't actually genuine statically typed code, because everything related to the types is removed at compile-time. -->
 <!-- Traditionally, when speaking of _compiling_, it means that code is transformed from a human readable format to a machine readable format. In TypeScript's case the human readable source code is transformed into another human readable source code, so the correct term to be used should be _transpiling_, but compiling has risen to the most commonly known term in this context, so we will continue using the same term. -->
 <!-- The compiler also performs a static code analysis, so it can emit warnings or errors if it finds a reason to do so, and it can be set to perform additional tasks such as combining the generated code into a single file. -->
-**The compiler** is responsible for type information ereasure and the code transformations. The code transformations enable TypeScript code to be transpiled into executable JavaScript. Everything related to the types is removed at compile-time, so TypeScript isn't actually genuine statically typed code. Traditionally  _compiling_  means that code is transformed from a human readable format to a machine readable format. In TypeScript human readable source code is transformed into another human readable source code, so the correct term would actually be _transpiling_. However compiling has been the most commonly used term in this context, so we will continue to use it. The compiler also performs a static code analysis. It can emit warnings or errors if it finds a reason to do so, and it can be set to perform additional tasks such as combining the generated code into a single file. 
+<i>The compiler</i> is responsible for type information ereasure (i.e. removing the typing information) and the code transformations. The code transformations enable TypeScript code to be transpiled into executable JavaScript. Everything related to the types is removed at compile-time, so TypeScript isn't actually genuine statically typed code. 
+
+Traditionally  <i>compiling</i>  means that code is transformed from a human readable format to a machine readable format. In TypeScript human readable source code is transformed into another human readable source code, so the correct term would actually be <i>transpiling</i>. However compiling has been the most commonly used term in this context, so we will continue to use it. 
+
+The compiler also performs a static code analysis. It can emit warnings or errors if it finds a reason to do so, and it can be set to perform additional tasks such as combining the generated code into a single file. 
 
 <!-- **The language service** collects type information from the source code in such a format, that development tools can utilize it for providing intellisense, type hints and possible refactoring alternatives. -->
-**The language service** collects type information from the source code. Development tools can use the type information for providing intellisense, type hints and possible refactoring alternatives.
-=======
-<i>The language</i> is made up of a slightly different syntax (compared to JavaScript), keywords and type annotations. Of the listed three things, the language is the one that the programmer is in most direct contact with.
-
-<i>The compiler</i> is responsible for type information erasure (i.e. removing the typing information) and the code transformations, that enable TypeScript code to be transpiled into executable JavaScript-code. In other words, TypeScript isn't actually genuine statically typed code, because everything related to the types is removed at compile-time.
-
-Traditionally <i>compiling</i>, means that code is transformed from a human readable format to a machine readable format. In TypeScript's case the human readable source code is transformed into another human readable source code, so the correct term to be used should be <i>transpiling</i>, but compiling has risen to the most commonly known term in this context, so we will continue using the same term.
-
-The compiler also performs a static code analysis, so it can emit warnings or errors if it finds a reason for it. Furthermore, the compiler can be set to perform additional tasks, such as combining the generated code into a single file.
-
-
-<i>The language service</i> collects type information from the source code in such a format, that development tools can utilize it for providing intellisense, type hints and possible refactoring alternatives.
->>>>>>> 43696405
+<i>The language service</i> collects type information from the source code. Development tools can use the type information for providing intellisense, type hints and possible refactoring alternatives.
+
 
 ### TypeScript key language features
 
@@ -62,14 +49,11 @@
 
 #### Type annotations
 
-<<<<<<< HEAD
 <!-- Type annotations in TypeScript are lightweight ways to record the intended contract of the function or variable. In the example below we have defined, that the `birthdayGreeter` function will accept one argument of type string and one of type number. The function will return a string. -->
-Type annotations in TypeScript are a lightweight way to record the intended contract of a function or a variable. 
-In the example below we have defined a function `birthdayGreeter` which accepts two arguments, one of type string and one of type number. 
+Type annotations in TypeScript are a lightweight way to record the intended <i>contract</i> of a function or a variable. 
+In the example below we have defined a function <i>birthdayGreeter</i> which accepts two arguments, one of type string and one of type number. 
 The function will return a string.
-=======
-Type annotations in TypeScript are lightweight ways to record the intended <i>contract</i> of a function or a variable. In the example below we have defined, that the <i>birthdayGreeter</i> function will accept one argument of type string and one of type number. We have also defined that the function will return a string.
->>>>>>> 43696405
+
 
 ```js
 const birthdayGreeter = (name: string, age: number): string => {
@@ -79,16 +63,11 @@
 const birthdayHero = "Jane User";
 const age = 22;
 
-<<<<<<< HEAD
-document.body.textContent = birthdayGreeter(birthdayHero, age);
-=======
 console.log(birthdayGreeter(birthdayHero, 22));
->>>>>>> 43696405
 ```
 
 #### Structural typing
 
-<<<<<<< HEAD
 <!-- TypeScript is a structurally typed language. In structural typing, an element is considered to be compatible with another if  for each feature within the second element's type, a corresponding and identical feature exists in the first element's type. Two types are considered to be identical if each is compatible with the other. -->
 TypeScript is a structurally typed language. In structural typing two elements are considered to be compatible with oneanother if for each feature within the type of the first element a corresponding and identical feature exists within the type of the second element. Two types are considered to be identical if they are compatible with each other.
 
@@ -98,17 +77,8 @@
 <!-- The type inference takes place when initializing variables and members, setting parameter default values, and determining function return types. -->
 The TypeScript compiler can attempt to infer the type information if no type has been specified. Variable's type can be inferred based on its assigned value and its usage. The type inference take place when initializing variables and members, setting parameter default values, and determining function return types.
 
-Below is an example of type inference in TypeScript using the following code: 
-=======
-TypeScript is a structurally typed language. In structural typing, an element is considered to be compatible with another, if for each feature within the second element's type, a corresponding and identical feature exists in the first element's type. Two types are considered to be identical, if both are compatible with each other.
-
-#### Type inference
-
-In TypeScript, the compiler can attempt to infer the type information if no explicit type has been specified. The inference is done based on the assigned value and it's usage.
-The type inference takes place when initializing variables and members, setting parameter default values, and determining function return types.
-
-As an example consider the function <i>add</i>
->>>>>>> 43696405
+<!-- As an example consider the function <i>add</i> -->
+For example consider the function <i>add</i>
 
 ```js
 const add = (a: number, b: number) => {
@@ -118,9 +88,11 @@
 }
 ```
 
-Function's return value is inferred by retracing the code back to the return expression. The return expression performs an addition of two numbers, which can be seen from the types  of the function's parameters. Thus, the return type <i>number</i> is inferred in this case.
-
-As a more complex example let us consider the code below. If you have not used TypeScript before, this example might be a bit complex. But do not worry, you can safely skip this example for now. 
+<!-- Function's return value is inferred by retracing the code back to the return expression. The return expression performs an addition of two numbers, which can be seen from the types  of the function's parameters. Thus, the return type <i>number</i> is inferred in this case. -->
+The function's return value is inferred by retracing the code back to the return expression. The return expression performs an addition of the parameters a and b. We can see that a and b are numbers based on their types. Thus, we can infer the return value to be of type <i>number</i>.
+
+<!-- As a more complex example let us consider the code below. If you have not used TypeScript before, this example might be a bit complex. But do not worry, you can safely skip this example for now.  -->
+As a more complex example let's consider the code below. If you have not used TypeScript before, this example might be a bit complex. But do not worry, you can safely skip this example for now.
 
 ```js
 type CallsFunction = (callback: (result: string) => any) => void;
@@ -135,29 +107,15 @@
 });
 ```
 
-<<<<<<< HEAD
-<!-- First, the type of the `add` function's return value is inferred by retracing the code back to the return expression.  -->
-<!-- The return expression performs an addition of two numbers, which can bee seen from the types set for the function parameters. -->
-<!-- From this the type of the return value can be inferred to be `number`. -->
-First, the type of the return value of the `add` function is inferred by retracing the code back to the return expression. 
-The return expression performs an addition operation to the function's two parameters a and b. We can see that both a and b are set to be numbers.
-From this we can infer that the type of the return value is also `number`.
-
-<!-- Next an interface called `CallsFunction` is declared. It consists of a function with one parameter, which in turn is a callback function accepting a string parameter and returns _any_ value. -->
- <!-- The function `callsFunction` is set to be of type `CallsFunction`, so it can be inferred that the callback function will only accept a string argument. -->
- <!-- To demonstrate this, there is also an example where the callback function is called with a numeric value, and that causes an error in TypeScript. -->
-Next we have the `CallsFunction` interface. It concists of a function with one parameter, which in turn is a callback function accepting a string parameter and returning _any_ value. 
-The `callsFunction` function is set to be of type `CallsFunction`, so we can infer that the callback function will only accept a string argument.
-To demonstrate this there is also an example where the callback function is called with a numeric value, which causes an error in TypeScript.
-
-Lastly, when `callsFunction` is called  we pass it an anonymous function. TypeScript can, based on the type of `callsFunction`, infer that the call will return a string.
-
-=======
-There is a declaration for a [type alias](https://www.typescriptlang.org/docs/handbook/advanced-types.html#type-aliases) called <i>CallsFunction</i>, which is a function type with one parameter named <i>callback</i>. The parameter <i>callback</i> is of the type function that takes a string parameter and returns [any](http://www.typescriptlang.org/docs/handbook/basic-types.html#any) value. As we will learn later in this part <i>any</i> is a kind of "wildcard" type that can represent any type.
-
-After that, the function <i>funk</i> of the type <i>CallsFunction</i> is defined. In <i>funk</i> it can be inferred that the parameter will only accept a string argument. To demonstrate this, there is also an example where the parameter function is called with a numeric value, and that causes an error in TypeScript.
-
-The last thing is that we call <i>func</i> by giving it the following function as parameter 
+<!-- There is a declaration for a [type alias](https://www.typescriptlang.org/docs/handbook/advanced-types.html#type-aliases) called <i>CallsFunction</i>, which is a function type with one parameter named <i>callback</i>. The parameter <i>callback</i> is of the type function that takes a string parameter and returns [any](http://www.typescriptlang.org/docs/handbook/basic-types.html#any) value. As we will learn later in this part <i>any</i> is a kind of "wildcard" type that can represent any type. -->
+First we have a declaration of a [type alias](https://www.typescriptlang.org/docs/handbook/advanced-types.html#type-aliases) called <i>CallsFunction</i>.
+CallsFunction is a function type with one parameter <i>callback</i>. The parameter <i>callback</i> is of type function which takes a string parameters and returns [any](http://www.typescriptlang.org/docs/handbook/basic-types.html#any) value.  As we will learn later in this part <i>any</i> is a kind of "wildcard" type that can represent any type.
+
+<!-- After that, the function <i>funk</i> of the type <i>CallsFunction</i> is defined. In <i>funk</i> it can be inferred that the parameter will only accept a string argument. To demonstrate this, there is also an example where the parameter function is called with a numeric value, and that causes an error in TypeScript. -->
+Next we define the function <i>funk</i> of  type <i>CallsFunction</i>. From the function's type we can infer that its parameter function cb will only accept a string argument. To demonstrate this, there is also an example where the parameter function is called with a numeric value, which will cause an error in TypeScript. 
+
+<!-- The last thing is that we call <i>func</i> by giving it the following function as parameter  -->
+Lastly we call <i>func</i> giving it the following function as a parameter
 
 ```js
 (result) => {
@@ -165,8 +123,8 @@
 }
 ```
 
-So despite not defining types for the parameter function, it is inferred from the calling context that the argument <i>result</i> is of the type string.
->>>>>>> 43696405
+<!-- So despite not defining types for the parameter function, it is inferred from the calling context that the argument <i>result</i> is of the type string. -->
+Despite the types of the parameter function not being defined, we can infer from the calling context that the argument <i>result</i> is of the type string.
 
 #### Type erasure
 
@@ -184,47 +142,31 @@
 let x;
 ```
 
-<<<<<<< HEAD
 <!-- This means that at runtime, there is no information present that says that some variable x was declared as being of type SomeInterface. -->
-This means that no type information remains at runtime - nothing says that some variable x was declared as being of type SomeInterface.
-=======
-This means that at runtime, there is no information present that says that some variable x was declared as being of type <i>SomeType</i>.
->>>>>>> 43696405
+This means that no type information remains at runtime - nothing says that some variable x was declared as being of type <i>SomeType</i>.
 
 The lack of runtime type information can be surprising for programmers who are used to extensively using reflection or other metadata systems.
 
 ### Why should one use TypeScript?
 
-<<<<<<< HEAD
-On different forums you may stumble upon a lot of different arguments either for or against TypeScript. The truth is probably somewhere in the middle: it depends on your needs and use of the functions that TypeScript offers. Anyway, here are explained some of our reasoning behind why we think that the use of TypeScript may have some advantages. 
+On different forums you may stumble upon a lot of different arguments either for or against TypeScript. The truth is probably as vague as: it depends on your needs and use of the functions that TypeScript offers. Anyway, here are explained some of our reasoning behind why we think that the use of TypeScript may have some advantages. 
 
 
 <!-- First of all, probably the most noticable feature with TypeScript is that it offers **type checking and static code analysis**. The ability to require values to be of a certain type and to have the compiler warn about wrongful usage can help reduce runtime errors and you might even be able to reduce the amount of required unit tests in a project, at least conserning pure type tests. The static code analysis doesn't only warn about wrongful type usage, but also if you for instance misspell a variable or function name or try to use a value beyond it's scope etc. With the help of a sufficient linter settings, it's hard to even think of runtime errors that you may be able to produce. -->
-First of all, TypeScript offers **type checking and static code analysis**. We can require values to be of a certain type, and have the compiler warn about using them wrong. This can reduce runtime errors and you might even be able to reduce the amount of required unit tests in a project, at least conserning pure type tests.
+First of all, TypeScript offers <i>type checking and static code analysis</i>. We can require values to be of a certain type, and have the compiler warn about using them wrong. This can reduce runtime errors and you might even be able to reduce the amount of required unit tests in a project, at least conserning pure type tests.
 The static code analysis doesn't only warn about wrongful type usage,but also other mistakes such as misspelling a variable or function name or trying to use a variable beyong its scope. 
-With the help of sufficient linter settings, it's near impossible to be able to produce runtime errors. 
-
-_However, TypeScript does not fix everyhing for you!! If you use the type any or process external input in some way, then it's still easy to produce runtime errors._
+
 
 <!-- A second advantage with TypeScript is that the type annotations in the code can function as a type of **code level documentation**. It's easy to check from a function signature what kind of arguments the function can receive and what type of data it will return. This type of type annotation bound documentation will always be up to date and it makes it easier for new programmers to start working on an existing project. It is also helpful when returning to an old project. Types may also be re-used all around the code base, so a change to one type automatically reflects as a change to all the locations where the type is used. One might argue that you can achieve similar code level documentation with e.g. [JSDoc](https://jsdoc.app/about-getting-started.html), but it is not connected to the code as tightly as TypeScript's types, and may thus get out of sync more easily and is also more verbose. -->
-The second advantage of TypeScript is that the type annotations in the code can function as a type of **code level documentation**. 
-It's easy to check from a function signature what kind of arguments the function can receive and what type of data it will return. This type of type annotation bound documentation will always be up to date and it makes it easier for new programmers to start working on an existing project. It is also helpful when returning to an old project.
+The second advantage of TypeScript is that the type annotations in the code can function as a type of <i>code level documentation</i>. 
+It's easy to check from a function signature what kind of arguments the function can consume and what type of data it will return. This type of type annotation bound documentation will always be up to date and it makes it easier for new programmers to start working on an existing project. It is also helpful when returning to an old project.
+
 Types can be re-used all around the code base, and a change to a type definition will automatically reflect everywhere the type is used. One might argue that you can achieve similar code level documentation with e.g. [JSDoc](https://jsdoc.app/about-getting-started.html), but it is not connected to the code as tightly as TypeScript's types, and may thus get out of sync more easily and is also more verbose.
 
 
 <!-- A third advantage with TypeScript is the more **specific and smarter intellisense**  that the IDE's can provide when they know exactly what types of data you are processing. -->
-The third advantage of TypeScript is, that IDEs can provide more **specific and smarter intellisense** when they know exactly what types of data you are processing.
-=======
-You may stumble upon a lot of different arguments either for or against TypeScript on different forums. The truth probably is as vague as: it depends on your need for the features that TypeScript offers. Nevertheless, here are explained some of the reasoning why the use of TypeScript may have some advantages.
-
-First of all, probably the most noticable feature with TypeScript is that it offers <i>type checking and static code analysis</i>. The ability to require values to be of a certain type and to have the compiler warn about wrongful usage can help reduce runtime errors and you might even be able to reduce the amount of required unit tests in a project, at least conserning pure type tests. The static code analysis doesn't only warn about wrongful type usage, but also if you for instance misspell a variable or function name or try to use a value beyond it's scope etc.
-
-A second advantage with TypeScript is that the type annotations in the code can function as a type of <i>code level documentation</i>. It's easy to check from a function signature what kind of arguments the function can consume and what type of data it will produce. The type annotation bound documentation will always be up to date and it makes it easier for new programmers to start working on an existing project and it is also helpful when returning to earlier made code. 
-
-Types may also be re-used all around the code base, so a change to one type automatically reflects as a change to all the locations where the type is used. One might argue that you can achieve similar code level documentation with e.g. [JSDoc](https://jsdoc.app/about-getting-started.html), but it is not connected to the code as tightly as TypeScript's types, and may thus get out of sync more easily and is also more verbose.
-
-The third advantage with TypeScript is the more <i>specific and smarter intellisense</i>, that the editor can provide when they know exactly what types of data you are processing.
->>>>>>> 43696405
+The third advantage of TypeScript is, that IDEs can provide more <i>specific and smarter intellisense</i> when they know exactly what types of data you are processing.
+
 
 <!-- All the features mentioned above are together extremely helpful when you need to refactor your code. The static code analysis emits warnings if you have any errors in your code, and the intellisense can give you hints about available properties and even possible refactoring options. The code level documentation helps you understand the existing code, and with the help of TypeScript it is also very easy to start using the newest JavaScript language features at an early stage just by altering the configuration. -->
 All of these features are extremely helpful when you need to refactor your code. The static code analysis warns you about any errors in your code, and the intellisense can give you hints about available properties and even possible refactoring options. The code level documentation helps you understand the existing code.
@@ -232,13 +174,9 @@
 
 ### What does TypeScript not fix?
 
-<<<<<<< HEAD
 <!-- As mentioned above, TypeScript type annotations and type checking exist only at compile time and no longer at runtime, so even if the compiler does not give any errors, runtime errors are still possible. Especially when handling external input or if you use the dynamic type `any` in your code. -->
-As mentioned above, TypeScript type annotations and type checking exist only at compile time and no longer at runtime. Even if the compiler does not throw any errors, runtime errors are still possible, 
-especially when handling external input or if you use the dynamic type `any` in your code.
-=======
-TypeScript type annotations and type checking exist only at compile time and no longer at runtime, so even if the compiler does not give any errors, runtime errors are still possible. These runtime errors are especially common when handling external input, such as data received from a network request.
->>>>>>> 43696405
+As mentioned above, TypeScript type annotations and type checking exist only at compile time and no longer at runtime. Even if the compiler does not throw any errors, runtime errors are still possible.
+These runtime errors are especially common when handling external input, such as data received from a network request.
 
 <!-- Lastly, here are a few examples of what many regard as downsides with TypeScript, which might be good to be aware of: -->
 Lastly, below we list some issues many have with TypeScript, which might be good to be aware of:
@@ -252,7 +190,6 @@
 
 #### Sometimes type inference needs assistance
 
-<<<<<<< HEAD
 <!-- The type inference in TypeScript is pretty good but not quite perfect. Sometimes you may feel like you have declared your types perfectly, but the compiler still tells you that the property does not exist or that this kind of usage is not allowed. These are occasions when you might need to help the compiler with doing e.g. an "extra" type check or something like that. But be careful with type casting and type guards. Using them you are basically giving your word to the compiler that the value really is of the type that you declare. You might want to check out TypeScript's documentation regarding [Type Assertions](https://www.typescriptlang.org/docs/handbook/basic-types.html#type-assertions) and [Type Guards](https://www.typescriptlang.org/docs/handbook/advanced-types.html#type-guards-and-differentiating-types). -->
 The type inference in TypeScript is pretty good but not quite perfect.
 Sometimes you may feel like you have declared your types perfectly, but the compiler still tells you that the property does not exist or that this kind of usage is not allowed. In these cases you might need to help the compiler out by doing something like an "extra" type check, but be careful with type casting and type guards.
@@ -265,12 +202,5 @@
 The errors given by the type system may sometimes be quite hard to understand, especially if you use complex types.
 As a rule of thumb, the TypeScript error messages have the most useful information at the end of the message. 
 When running into long confusing messages, start reading them from the end.
-=======
-The type inference in TypeScript is pretty good, but still not perfect. Sometimes you may feel like you have declared your types perfectly, but the compiler still tells you that the property does not exist or that that kind of usage is not allowed. These are occasions when you might need to help the compiler with doing e.g. an "extra" type check or something like that. But be careful with type casting with [type assertions]((https://www.typescriptlang.org/docs/handbook/basic-types.html#type-assertions)) and [type guards](https://www.typescriptlang.org/docs/handbook/advanced-types.html#type-guards-and-differentiating-types), because in those cases you are practically giving your word to the compiler, that the value really is of the type that you declare. 
-
-#### Mysterious type errors
-
-The errors given by the type system may sometimes be quite hard to understand, especially if you use complex types. As a general guideline it is helpful to keep in mind, that TypeScript error messages usually contain the most useful content at the end of the message. So when running into long confusing messages, start reading them from the end.
->>>>>>> 43696405
 
 </div>