--- conflicted
+++ resolved
@@ -156,15 +156,10 @@
   return <div>Typescript has auto inference!</div>
 }
 
-<<<<<<< HEAD
 const MyComp2 = (): JSX.Element => {
   // We are explicityle defining the return type of a function here (i.e., a react component).
   return <div>Typescript React is easy.</div>
 }
-=======
-Here you can see that <i>props</i> is of type <i>PropsWithChildren</i>, which is also a generic type to which <i>P</i> is passed.
-The type <i>PropsWithChildren</i> in turn is a [union type](https://www.typescriptlang.org/docs/handbook/advanced-types.html#intersection-types) of <i>P</i> and the type <i>{ children?: ReactNode }</i>.
->>>>>>> d55cd196
 
 interface MyProps{
   lable: string;
@@ -175,17 +170,11 @@
   return <div>Typescript is great.</div>
 }
 
-<<<<<<< HEAD
 const MyComp4 = ({lable, price}: {lable: string, price: number}) => {
   // We are explicityle defining the parameter types using an inline interface and typescript automatically infers the return type as JSX.Element of the function (i.e., a react component).
   return <div>There is nothing like typescript.</div>
 }
 ```
-=======
-Well, that was complicated (or was it?).
-All we need to know at the moment
-is, that we can define a type and pass it to _FunctionComponent_, and the component's <i>props</i> then consist of the defined type and the component's <i>children</i>.
->>>>>>> d55cd196
 
 Now, lets return to our code example and see how we would define the type for the <i>Welcome</i> component in TypeScript.
 
