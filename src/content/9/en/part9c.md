--- conflicted
+++ resolved
@@ -418,17 +418,10 @@
 
 > **NB**: For some reason, VSCode tends to complain that it cannot find the file <i>../../data/diaries.json</i> from the service despite the file existing. That is a bug in the editor, and goes away when the editor is restarted.
 
-<<<<<<< HEAD
 Earlier, we saw how the compiler can decide the type of a variable by the value it is assigned.
 Similarly, the compiler can interpret large data sets consisting of objects and arrays.
 Due to this, the compiler can actually warn us if we try to do something suspicious with the json data we are handling.
 For example, if we are handling an array containing objects of a specific type, and we try to add an object which does not have all the fields the other objects have, or has type conflicts (for example, a number where there should be a string), the compiler can give us a warning.
-=======
-Earlier we saw how the compiler can decide the type of a variable by the value it is assigned.
-Similarly, the compiler can interpret large data sets consisting of objects and arrays.
-Due to this feature, the compiler can actually warn us if we try to do something suspicious with the json data we are handling.
-For example, if we are handling an array containing objects of specific type, and we try to add an object which does not have all the fields the other objects have, or has type conflicts (for example, a number where there should be a string), the compiler can give us a warning.
->>>>>>> 649d3407
 
 Even though the compiler is pretty good at making sure we don't do anything unwanted, it is safer to define the types for the data ourselves.
 
@@ -835,11 +828,7 @@
 The issue is that there is no guarantee that an entry with the specified id can be found.
 It is good that we are made aware of this potential problem already at compile phase. Without TypeScript, we would not be warned about this problem, and in the worst case scenario, we could have ended up returning an <i>undefined</i> object instead of informing the user about the specified entry not being found.
 
-<<<<<<< HEAD
 First of all, in cases like this, we need to decide what the <i>return value</i> should be if an object is not found, and how the case should be handled.
-=======
-First of all, in cases like this we need to decide what the <i>return value</i> should be if an object is not found, and how the case should be handled.
->>>>>>> 649d3407
 The <i>find</i> method of an array returns <i>undefined</i> if the object is not found, and this is actually fine with us.
 We can solve our problem by typing the return value as follows:
 
@@ -1273,11 +1262,7 @@
 Note that since <i>toNewDiaryEntry</i> returns an object of type <i>NewDiaryEntry</i>, we need to assert it to be <i>DiaryEntry</i> with the [as](http://www.typescriptlang.org/docs/handbook/basic-types.html#type-assertions) operator.
 
 
-<<<<<<< HEAD
-Enums are usually used when there is a set of predetermined values which are not expected to change in the future. Usually, enums are used for much tighter unchanging values (for example, weekdays, months, directions) but since they offer us a great way to validate our incoming values, we might as well use them in our case.
-=======
 Enums are typically used when there is a set of predetermined values that are not expected to change in the future. Usually enums are used for much tighter unchanging values (for example, weekdays, months, cardinal directions), but since they offer us a great way to validate our incoming values, we might as well use them in our case.
->>>>>>> 649d3407
 
 We still need to give the same treatment to <i>visibility</i>. The enum looks as follows:
 
