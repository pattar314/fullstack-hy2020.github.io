--- conflicted
+++ resolved
@@ -249,12 +249,7 @@
 
 **Note:** From now on you will be working with existing codebase and sometimes it is expected that you use your own skills to find the relevant files and and configurations to proceed in the exercises.
 
-<<<<<<< HEAD
-**Note 2:** You will be extending the frontend later on so it is suggested that you fork the repository already.
-=======
 **Note 2:** You will be extending the frontend later on so it is suggested that you fork the repository already [from here](https://github.com/fullstack-hy2020/patientor).
->>>>>>> 8238480a
-
 
 **Note 3:** Code quality is extremely important, so take extra good care of that your code is _readable_ and that it can be _easily shared_, which means that you need to end up with a result that is _production ready_, so that the built version of the project is working, and no extra dependencies are included in the end result.
 
