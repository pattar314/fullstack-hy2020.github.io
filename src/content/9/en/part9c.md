--- conflicted
+++ resolved
@@ -1040,8 +1040,7 @@
 
 The function should parse each field and make sure that the return value is exactly of type <i>NewDiaryEntry</i>. This means we should check each field separately.
 
-Once again we have a type issue: what is the <i>object</i> type? Since the <i>object</i> is in fact the body of a request, Express has typed it as <i>any</i>.
-Since the idea of this function is to map fields of unknown type to fields of the correct type and check whether they are defined as expected, this might be the rare case where we actually <i>want to allow the <i>any</i> type</i>.
+Once again we have a type issue: what is the <i>object</i> type? Since the <i>object</i> is in fact the body of a request, Express has typed it as <i>any</i>. Since the idea of this function is to map fields of unknown type to fields of the correct type and check whether they are defined as expected, this might be the rare case where we actually <i>want to allow the <i>any</i> type</i>.
 
 However if we type the object as <i>any</i>, eslint gives us two complaints:
 
@@ -1063,15 +1062,10 @@
 export default toNewDiaryEntry;
 ```
 
-<<<<<<< HEAD
-=======
-TypeScript version 3 also introduced a new kind of top type [<i>unknown</i>](https://www.typescriptlang.org/docs/handbook/release-notes/typescript-3-0.html#new-unknown-top-type). </i>unknown</i> is the type-safe counterpart of <i>any</i>. Anything is assignable to <i>unknown</i>, but <i>unknown</i> isn’t assignable to anything but itself and <i>any</i> without a type assertion or a control flow based narrowing. Likewise, no operations are permitted on an <i>unknown</i> without first asserting or narrowing to a more specific type.
-
-<i>unknown</i> is the ideal type for input to type guards, since we don't yet need to define the type to match <i>any</i> type, but can first verify the type and then confirm the expected type. With the use of <i>unknown</i> we also don't need to worry about the <i>@typescript-eslint/no-explicit-any</i> eslint rule, since we are not using <i>any</i>. However, we might still need to use <i>any</i> in some cases where we are not yet sure about the type and need to access properties of an <i>any</i> object in order to validate or type check the property values themselves.
-
-Let us start creating the parsers for each of the fields of <i>object</i>.
->>>>>>> 3be4bc18
-
+[unknown](https://www.typescriptlang.org/docs/handbook/release-notes/typescript-3-0.html#new-unknown-top-type)
+is a new kind of top type that was introduced in TypeScript version 3 to be the type-safe counterpart of <i>any</i>. Anything is assignable to <i>unknown</i>, but <i>unknown</i> isn’t assignable to anything but itself and <i>any</i> without a type assertion or a control flow based narrowing. Likewise, no operations are permitted on an <i>unknown</i> without first asserting or narrowing to a more specific type.
+
+<i>unknown</i> is the ideal type for our kind of situation of input validation, since we don't yet need to define the type to match <i>any</i> type, but can first verify the type and then confirm the expected type. With the use of <i>unknown</i> we also don't need to worry about the <i>@typescript-eslint/no-explicit-any</i> eslint rule, since we are not using <i>any</i>. However, we might still need to use <i>any</i> in some cases where we are not yet sure about the type and need to access properties of an <i>any</i> object in order to validate or type check the property values themselves.
 
 Let us start creating the parsers for each of the fields of <i>object</i>.
 
@@ -1112,11 +1106,11 @@
 
 Before the type guard is called, the actual type of the variable <i>comment</i> is not known:
 
-![](../../images/9/28e.png)
+![](../../images/9/28e-21.png)
 
 But after the call, if the code proceeds past the exception (that is the type guard returned true), compiler knows that <i>comment</i> is of the type <i>string</i>:
 
-![](../../images/9/29e.png)
+![](../../images/9/29e-21.png)
 
 Why do we have two conditions in the string type guard?
 
@@ -1171,7 +1165,7 @@
 ```
 
 The code is really nothing special. The only thing is, that we can't use a type guard here since a date in this case is only considered to be a <i>string</i>.
-Note, that even though the <i>parseDate</i> function accepts the <i>date</i> variable as any, after we check the type with <i>isString</i> its type is set as string, which is why we can give the variable to the <i>isDate</i> function requiring a string without any problems.
+Note, that even though the <i>parseDate</i> function accepts the <i>date</i> variable as unknown, after we check the type with <i>isString</i> its type is set as string, which is why we can give the variable to the <i>isDate</i> function requiring a string without any problems.
 
 Finally we are ready to move on to the last two types, Weather and Visibility.
 
@@ -1215,7 +1209,8 @@
 Now we can check that a string is one of the accepted values, and the type guard can be written like this:
 
 ```js
-const isWeather = (param: unknown): param is Weather => {
+// eslint-disable-next-line @typescript-eslint/no-explicit-any
+const isWeather = (param: any): param is Weather => {
   return Object.values(Weather).includes(param);
 };
 ```
@@ -1257,12 +1252,12 @@
 ]
 
 const diaryEntries: DiaryEntry [] = data.map(obj => {
-  const object = toNewDiaryEntry(obj) as DiaryEntry
-  object.id = obj.id
-  return object
-})
-
-export default diaryEntries
+  const object = toNewDiaryEntry(obj) as DiaryEntry;
+  object.id = obj.id;
+  return object;
+});
+
+export default diaryEntries;
 ```
 Note that since <i>toNewDiaryEntry</i> returns an object of the type <i>NewDiaryEntry</i> we need to assert it to be <i>DiaryEntry</i> with the [as](http://www.typescriptlang.org/docs/handbook/basic-types.html#type-assertions) operator.
 
@@ -1283,7 +1278,8 @@
 The type guard and the parser are below
 
 ```js
-const isVisibility = (param: unknown): param is Visibility => {
+// eslint-disable-next-line @typescript-eslint/no-explicit-any
+const isVisibility = (param: any): param is Visibility => {
   return Object.values(Visibility).includes(param);
 };
 
@@ -1295,21 +1291,37 @@
 };
 ```
 
-And finally we can finalize the  <i>toNewDiaryEntry</i> function that takes care of validating and parsing the fields of the post data:
-
-```js
-/* eslint-disable @typescript-eslint/no-explicit-any */
+And finally we can finalize the  <i>toNewDiaryEntry</i> function that takes care of validating and parsing the fields of the post data. There is however one more thing to take care of. If we try to access the fields of the parameter <i>object</i> as follows:
+
+```js
 const toNewDiaryEntry = (object: any): NewDiaryEntry => {
-  return {
+  const newEntry: NewDiaryEntry = {
+    comment: parseComment(object.comment),
     date: parseDate(object.date),
-    comment: parseComment(object.comment),
     weather: parseWeather(object.weather),
     visibility: parseVisibility(object.visibility)
   };
-};
-```
-
-Note that in the function above we need to access the properties of <i>object</i> and thus cannot use the <i>unknown</i> type, but need to use the <i>any</i> type instead. Here it is okay to use any, since we are type checking each of the properties within <i>object</i>, but we need to disable the eslint rule to be able to do so.
+
+  return newEntry;
+};
+```
+
+we notice that the code does not compile. Thie is due to the fact that the [unknown](https://www.typescriptlang.org/docs/handbook/release-notes/typescript-3-0.html#new-unknown-top-type) type does not allow any operations, so also accessing the fields is not possible. We can fix this by destructuring the fields to variables of the type unknown as follows:
+
+```js
+type Fields = { comment : unknown, date: unknown, weather: unknown, visibility: unknown };
+
+const toNewDiaryEntry = ({ comment, date, weather, visibility } : Fields): NewDiaryEntry => {
+  const newEntry: NewDiaryEntry = {
+    comment: parseComment(comment),
+    date: parseDate(date),
+    weather: parseWeather(weather),
+    visibility: parseVisibility(visibility)
+  };
+
+  return newEntry;
+};
+```
 
 The first version of our flight diary application is now completed!
 
