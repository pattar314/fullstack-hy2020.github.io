--- conflicted
+++ resolved
@@ -130,14 +130,10 @@
   "rules": {
     "@typescript-eslint/semi": ["error"],
     "@typescript-eslint/explicit-function-return-type": 0,
-<<<<<<< HEAD
     "@typescript-eslint/no-unused-vars": [
         "error", { "argsIgnorePattern": "^_" }
     ],
      "@typescript-eslint/no-explicit-any": 1,
-=======
-    "@typescript-eslint/no-unused-vars": ["error", { "argsIgnorePattern": "^_" }],
->>>>>>> 36f30e06
     "no-case-declarations": 0
   },
   "parser": "@typescript-eslint/parser",
@@ -241,7 +237,6 @@
 Now we have a minimal working pipeline, with which we can develop our project, with a lot of help from our compiler and eslint in maintaining a good code quality. With this base we can actually start creating an app which we could proudly deploy into a production environment. 
 
 </div>
-
 
 <div class="tasks">
 
@@ -429,13 +424,11 @@
 
 First let's type the allowed _Weather_ and _Visibility_ values through a [union type](https://www.typescriptlang.org/docs/handbook/advanced-types.html#union-types) with allowed strings: 
 
-
 ```js
 export type Weather = 'sunny' | 'rainy' | 'cloudy' | 'windy' | 'stormy';
 
 export type Visibility = 'great' | 'good' | 'ok' | 'poor';
 ```
-
 
 And from there we can continue to create our own simple DiaryEntry type:
 
@@ -541,7 +534,6 @@
 }
 ```
 
-
 Note that, if we want to reserve the opportunity to save also entries without a field, e.g. _comment_, we could set type field as optional by adding _?_ to the type declaration: 
 
 ```js
@@ -661,7 +653,6 @@
   addDiaryEntry
 }
 ```
-
 
 If we were to try returning this data with the basic _DiaryEntry_ type, that is, if we would type the function as follows
 
@@ -943,104 +934,130 @@
 
 ![](../../images/9/24e.png)
 
-The cause for the complaint is eslit-rule [no-explicit-any](https://github.com/typescript-eslint/typescript-eslint/blob/master/packages/eslint-plugin/docs/rules/no-explicit-any.md) that prevents us form explicitly setting type to be any. Since this is in general a good rule to follow but just in our case undesired, it is better to allow using any now by disabling the eslint-rule from that line. This happens by adding the following at the previous line:
+The cause for the complaint is eslit-rule [no-explicit-any](https://github.com/typescript-eslint/typescript-eslint/blob/master/packages/eslint-plugin/docs/rules/no-explicit-any.md) that prevents us form explicitly setting type to be any. Since this is in general a good rule to follow but just in this particular file undesired, it is better to allow using any now by disabling the eslint-rule in the file. This happens by adding the following line at the file:
 
 ```js
 /* eslint-disable @typescript-eslint/no-explicit-any */
 ```
 
-Let us start to create the parsers for each of the fields of the variable _object_.
-
-To validate the _comment_ field we need to check that it exists, after which we should ensure that it is of the type _string_.
-
-The complete function should look something like this:
+Let us start creating the parsers for each of the fields of _object_.
+
+To validate the _comment_ field we need to check that it exists, and to ensure that it is of the type _string_.
+
+The function should look something like this:
 
 ```js
 const parseComment = (comment: any): string => {
   if (comment || !isValidString(comment)) {
     throw new Error('Incorrect or missing comment: ' + comment);
   }
+
   return comment
 }
 ```
 
-Now we accept the the _date_ variable as _any_ type (as it is _any`) and we intend to return a verified _string_ type of variable from the function. We need to implement also the string and date validation functions in our code: 
-
-```js
-const isValidString = (text: any): text is string => {
+Function gets the parameter of the type _any_ type and returns it as type _string_ if it exists and is of the right type.
+
+The string validation function looks like this
+
+```js
+const isString = (text: any): text is string => {
   return typeof text === 'string' || text instanceof String
 }
 ```
 
-The _isValidDate_ function contains no unclear content but in the _isValidString_ function we use a new keyword: _is_. With this kind of setting _variable is Type_ we are creating a [type guard*](https://www.typescriptlang.org/docs/handbook/advanced-types.html#type-guards-and-differentiating-types) with which we can use code to guarantee not only in the code that a variable is of a specific type but also the compiler. So when we run the variable through the type guard function _isValidString_ even the compiler knows afterwards that the variable in fact is of the type _string_.
-
-Let's look at an example: 
-
-If we were to return a _boolean_ from the _isValidString_ method like this: 
-
-```js
-const isValidString = (text: any): boolean => {
-  return typeof text === 'string' || text instanceof String
-}
-```
-
-The compiler would still interpret the comment as type _any`:
-
-![](../../images/9/24.png)
-
-Which actually would not in this case cause any issues, since as before mentioned the casting of a return type of _any_ to a _string_ in this case is not exactly wrong but it's not entirely safe either. If we define the the function to return a _variable is Type_ boolean, we are actually confirming to the compiler that *the value definitely is of that type*:
-
-![](../../images/9/25.png)
-
-Wow, it's like looking directly at the sun and not being hurt in the eyes. 
-
-Now when the parsed comment variable is brought back to the original function, it is definitely of type _string_ or an error is thrown. First one down, three to go!
-
-Next let's take the _date_. Parsing and validating the date object is pretty similar, since TypeScript doesn't really know a type for date and we need to treat it as as _string_. We still definitely should use JavaScript level validation to check whether the date format should be accepted. 
-
-So let's add the following functions:
-
-```js
-const isValidDate = (date: string): boolean => {
-    return Boolean(Date.parse(date));
+The function is so called [type guard](https://www.typescriptlang.org/docs/handbook/advanced-types.html#user-defined-type-guards), that is, a function that is returning a boolean <i>and</i> which has a <i>type predicate</i> as the return type. In our case the type predicate is
+
+```js
+text is string
+```
+
+The general form of a type predicate is _parameterName is Type_ where the _parameterName_ is the name of the function parameter and _Type_ is the targetted type.
+
+If the type guard function returns true, the TypeScript compiler knows that the tested variable has the type that was defined in the type predicate. 
+
+Before the type guard is called, the actual type of the variable _comment_ is not known:
+
+![](../../images/9/28.png)
+
+But after the call, if the code proceeds past the exception (that is the type guard returned true), compiler knows that _comment_ is of the type _string_:
+
+![](../../images/9/29.png)
+
+Why do we have two conditions in the string type guard:
+
+```js
+const isString = (text: any): text is string => {
+  return typeof text === 'string' || text instanceof String // highlight-line
+}
+```
+
+would it not be enought to write the guard like this
+
+```js
+const isString = (text: any): text is string => {
+  return typeof text === 'string'
+}
+```
+
+The more simple form is most likely good for all practical purposes. However if we want to be absolutely sure, both the conditions are needed, since there is two different means to create string objects in JavaScript and both of these work a bit differently with respect to operators _typeof_ and _instanceof_:
+
+```js
+const a = "I'm a string primitive";
+const b = new String("I'm a String Object");
+typeof a; --> returns 'string'
+typeof b; --> returns 'object'
+a instanceof String; --> returns false
+b instanceof String; --> returns true
+```
+
+It is however unlikely that anybody creates strings with a constructor function, so most likely the simpler version of the type guard would be just fine. 
+
+Next let us consider the field _date_. Parsing and validating the date object is pretty similar, since TypeScript doesn't really know a type for date, we need to treat it as as _string_. We still definitely should use JavaScript level validation to check whether the date format is acceptable. 
+
+We will add the following functions
+
+```js
+const isDate = (date: string): boolean => {
+  return Boolean(Date.parse(date));
 }
 
 const parseDate = (date: any): string => {
-    if (!date || !isValidString(date) || !isValidDate(date)) {
-        throw new Error('Incorrect or missing date: ' + date)
-    }
-    return date;
-}
-```
-
-Nothing really special here, only thing is that we can't usea type guard since a date is in this case considered only a string. But notice how even though the _date_ variable is accepted as _any_, after checking the type  with _isValidString_ function the type is already a string which is why we are able to introduce the variable to the _isValidDate_ function with the type _string_ without any errors.
-
-Let's move on to the more complex types: Weather and Visibility.
-
-So what we'd want is the validation and parsing to work like this:
+  if (!date || !isString(date) || !isDate(date)) {
+      throw new Error('Incorrect or missing date: ' + date)
+  }
+  return date;
+}
+```
+
+Nothing really special here, only thing is that we can't use a type guard since a date is in this case considered only a _string_. Notice that even though the _date_ variable is accepted as _any_ by the _parseDate_ function, after checking the type with _isdString_ the type is already a string which is why we are able to give the variable to the function _isDate_ with the type _string_ without any errors.
+
+Finally we are ready to move on to the last two types, Weather and Visibility.
+
+We would like the validation and parsing to work as follows:
 
 ```js
 const parseWeather = (weather: any): Weather => {
-    if (!weather || !isValidString(weather) || !isValidWeather(weather)) {
-        throw new Error('Incorrect or missing weather: ' + weather)
-    } 
-    return weather;
-}
-```
-
-So the question here is, how can we validate a string that should be of a specific form? We need a type guard so we can guarantee to the compiler that the variable is in fact the type _weather_ and we could implement it like this:
-
-```js
-const isValidWeather = (str: any): str is Weather => {
-    return ['sunny', 'rainy', 'cloudy', ...].includes(str)
-}
-```
-
-This would work just fine but the problem is that this listing is not necessarily on the same page with the actual Weather type declaration. If there were to come more acceptable Weather conditions there would be a need to update both places which is not what we want.
+  if (!weather || !isString(weather) || !isWeather(weather)) {
+      throw new Error('Incorrect or missing weather: ' + weather)
+  } 
+  return weather;
+}
+```
+
+The question now is, how can we validate that the string is of a specific form? One possible way of writing the type guard would be following:
+
+```js
+const isWeather = (str: any): str is Weather => {
+  return ['sunny', 'rainy', 'cloudy', 'stormy' ].includes(str)
+}
+```
+
+This would work just fine but the problem is that list of possible weathers does not necessarily stay in sync with the type definition if that is altered. This is most certainly not a nice thing since we would like to have just a single source for all possible weather types.
 
 A better solution for this question would be to improve the actual Weather type and instead of type declaration we should use a TypeScript [enum](https://www.typescriptlang.org/docs/handbook/enums.html) which allows us to use the actual values input there within the running code, not only in the compilation phase.
 
-Let's rewrite the _Weather_ type like this: 
+Let's redefine the type _Weather_ like this: 
 
 ```js
 export enum Weather {
@@ -1050,7 +1067,6 @@
     Stormy = 'stormy', 
     Windy = 'windy',
 }
-
 ```
 
 This allows us to handle _Weather_ types different varieties in  different ways, but most importantly in this case we now can check *whether a string confirms to the accepted values of the Weather enum type*. 
@@ -1058,8 +1074,8 @@
 Now everything else can stay as they were and we can write a type guard for Weather checking in the following way:
 
 ```js
-const isValidWeather = (str: any): str is Weather => {
-    return Object.values(Weather).includes(str)
+const isWeather = (str: any): str is Weather => {
+  return Object.values(Weather).includes(str)
 }
 ```
 
