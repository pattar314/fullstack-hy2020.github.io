---
mainImage: ../../../images/part-6.svg
part: 6
letter: c
lang: en
---

<div class="content">


Let's expand the application, such that the notes are stored to the backend. We'll use [json-server](/en/part2/getting_data_from_server), familiar from part 2.


The initial state of the database is stored into the file <i>db.json</i>, which is placed in the root of the project:

```json
{
  "notes": [
    {
      "content": "the app state is in redux store",
      "important": true,
      "id": 1
    },
    {
      "content": "state changes are made with actions",
      "important": false,
      "id": 2
    }
  ]
}
```



We'll install json-server for the project...

```js
npm install json-server --save-dev
```



and add the following line to the <i>scripts</i> part of the file <i>package.json</i>

```js
"scripts": {
  "server": "json-server -p3001 --watch db.json",
  // ...
}
```

Now let's launch json-server with the command _npm run server_.

Next we'll create a method into the file <i>services/notes.js</i>, which uses <i>axios</i> to fetch data from the backend

```js
import axios from 'axios'

const baseUrl = 'http://localhost:3001/notes'

const getAll = async () => {
  const response = await axios.get(baseUrl)
  return response.data
}

export default { getAll }
```

We'll add axios to the project

```bash
npm install axios
```

We'll change the initialization of the state in <i>noteReducer</i>, such that by default there are no notes:

```js
const noteReducer = (state = [], action) => {
  // ...
}
```

A quick way to initialize the state based on the data on the server is to fetch the notes in the file <i>index.js</i> and dispatch the action <i>NEW\_NOTE</i> for each of them:

```js
// ...
import noteService from './services/notes' // highlight-line

const reducer = combineReducers({
  notes: noteReducer,
  filter: filterReducer,
})

const store = createStore(reducer, composeWithDevTools())

// highlight-start
noteService.getAll().then(notes =>
  notes.forEach(note => {
    store.dispatch({ type: 'NEW_NOTE', data: note })
  })
)
// highlight-end

// ...
```



Let's add support in the reducer for the action <i>INIT\_NOTES</i>, using which the initialization can be done by dispatching a single action. Let's also create an action creator function _initializeNotes_.

```js
// ...
const noteReducer = (state = [], action) => {
  console.log('ACTION:', action)
  switch (action.type) {
    case 'NEW_NOTE':
      return [...state, action.data]
    case 'INIT_NOTES':   // highlight-line
      return action.data // highlight-line
    // ...
  }
}

export const initializeNotes = (notes) => {
  return {
    type: 'INIT_NOTES',
    data: notes,
  }
}

// ...
```


<i>index.js</i> simplifies:

```js
import noteReducer, { initializeNotes } from './reducers/noteReducer'
// ...

noteService.getAll().then(notes =>
  store.dispatch(initializeNotes(notes))
)
```


> **NB:** why didn't we use await in place of promises and event handlers (registered to _then_-methods)?
>
> Await only works inside <i>async</i> functions, and the code in <i>index.js</i> is not inside a function, so due to the simple nature of the operation, we'll abstain from using <i>async</i> this time.

We do, however, decide to move the initialization of the notes into the <i>App</i> component, and, as usual when fetching data from a server, we'll use the <i>effect hook</i>. 

```js
import React, {useEffect} from 'react' // highlight-line
import NewNote from './components/NewNote'
import Notes from './components/Notes'
import VisibilityFilter from './components/VisibilityFilter'
import noteService from './services/notes'  // highlight-line
import { initializeNotes } from './reducers/noteReducer' // highlight-line
import { useDispatch } from 'react-redux' // highlight-line

const App = () => {
<<<<<<< HEAD
  // highlight-start
=======
    // highlight-start
>>>>>>> 8c3b3a02
  const dispatch = useDispatch()
  useEffect(() => {
    noteService
      .getAll().then(notes => dispatch(initializeNotes(notes)))
  }, [])
  // highlight-end

  return (
    <div>
      <NewNote />
      <VisibilityFilter />
      <Notes />
    </div>
  )
}

export default App
```

<!-- Hookin useEffect käyttö aiheuttaa eslint-varoituksen: -->
Using the useEffect hook causes an eslint-warning:

![](../../images/6/26ea.png)

<!-- Pääsemme varoituksesta eroon seuraavasti: -->
We can get rid of it by doing the following:

```js
const App = () => {
  const dispatch = useDispatch()
  useEffect(() => {
    noteService
      .getAll().then(notes => dispatch(initializeNotes(notes)))
  }, [dispatch]) // highlight-line

  // ...
}
```

<!-- Nyt komponentin _App_ sisällä määritelty muuttuja <i>dispatch</i> eli käytännössä redux-storen dispatch-funktio on lisätty useEffectille parametrina annettuun taulukkoon. **Jos** dispatch-muuttujan sisältö muuttuisi ohjelman suoritusaikana, suoritettaisiin efekti uudelleen, näin ei kuitenkaan ole, eli varoitus on tässä tilanteessa oikeastaan aiheeton. -->
Now the variable <i>dispatch</i> we define in the _App_ component, which practically is the dispatch function of the redux-store, has been added to the array useEffect receives as a parameter.
**If** the value of the dispatch-variable would change during runtime, 
the effect would be executed again. This however cannot happen in our application, so the warning is unnecessary.

<!-- Toinen tapa päästä eroon varoituksesta olisi disabloida se kyseisen rivin kohdalta: -->
Another way to get rid of the warning would be to disable eslint on that line:

```js
const App = () => {
  const dispatch = useDispatch()
  useEffect(() => {
    noteService
      .getAll().then(notes => dispatch(initializeNotes(notes)))   
      // highlight-start
  },[]) // eslint-disable-line react-hooks/exhaustive-deps  
  // highlight-end

  // ...
}
```

<!-- Yleisesti ottaen eslint-virheiden disabloiminen ei ole hyvä idea, joten vaikka kyseisen eslint-säännön tarpeellisuus onkin aiheuttanut [kiistelyä](https://github.com/facebook/create-react-app/issues/6880), pitäydytään ylemmässä ratkaisussa.  -->
Generally disabling eslint when it throws a warning is not a good idea. Even though the eslint rule in question has caused some [arguments](https://github.com/facebook/create-react-app/issues/6880), we will use the first solution.

<!-- Lisää hookien riippuvuuksien määrittelyn tarpeesta [reactin dokumentaatiossa](https://reactjs.org/docs/hooks-faq.html#is-it-safe-to-omit-functions-from-the-list-of-dependencies). -->
More about the need to define the hooks dependencies in [the react documentation](https://reactjs.org/docs/hooks-faq.html#is-it-safe-to-omit-functions-from-the-list-of-dependencies).

We can do the same thing when it comes to creating a new note. Let's expand the code communicating with the server as follows:

```js
const baseUrl = 'http://localhost:3001/notes'

const getAll = async () => {
  const response = await axios.get(baseUrl)
  return response.data
}

// highlight-start
const createNew = async (content) => {
  const object = { content, important: false }
  const response = await axios.post(baseUrl, object)
  return response.data
}
// highlight-end

export default {
  getAll,
  createNew,  // highlight-line
}
```

The method _addNote_ of the component <i>NewNote</i> changes slightly:

```js
import React from 'react'
import { useDispatch } from 'react-redux'
import { createNote } from '../reducers/noteReducer'
import noteService from '../services/notes' // highlight-line

const NewNote = (props) => {
  const dispatch = useDispatch()
  
  const addNote = async (event) => { // highlight-line
    event.preventDefault()
    const content = event.target.note.value
    event.target.note.value = ''
    const newNote = await noteService.createNew(content) // highlight-line
    dispatch(createNote(newNote)) // highlight-line
  }

  return (
    <form onSubmit={addNote}>
      <input name="note" />
      <button type="submit">add</button>
    </form>
  )
}

export default NewNote
```

Because the backend generates ids for the notes, we'll change the action creator _createNote_

```js
export const createNote = (data) => {
  return {
    type: 'NEW_NOTE',
    data,
  }
}
```

Changing the importance of notes could be implemented using the same principle, meaning making an asynchronous method call to the server and then dispatching an appropriate action.

The current state of the code for the application can be found on [github](https://github.com/fullstack-hy/redux-notes/tree/part6-3) in the branch <i>part6-3</i>.

</div>

<div class="tasks">

### Exercises 6.13.-6.14.

#### 6.13 Anecdotes and the backend, step1

When the application launches, fetch the anecdotes from the backend implemented using json-server.

As the initial backend data, you can use, e.g. [this](https://github.com/fullstack-hy/misc/blob/master/anecdotes.json).

#### 6.14 Anecdotes and the backend, step2

Modify the creation of new anecdotes, such that the anecdotes are stored in the backend.

</div>

<div class="content">

### Asynchronous actions and redux thunk

Our approach is OK, but it is not great that the communication with the server happens inside the functions of the components. It would be better if the communication could be abstracted away from the components, such that they don't have to do anything else but call the appropriate <i>action creator</i>. As an example, <i>App</i> would initialize the state of the application as follows:

```js
const App = () => {
  const dispatch = useDispatch()

  useEffect(() => {
    dispatch(initializeNotes()))  
  },[dispatch]) 

  // ...
}
```

and <i>NewNote</i> would create a new note as follows:

```js
const NewNote = () => {
  const dispatch = useDispatch()
  
  const addNote = async (event) => {
    event.preventDefault()
    const content = event.target.note.value
    event.target.note.value = ''
    dispatch(createNote(content))
  }

  // ...
}
```

Both components would only use the function provided to them as a prop without caring about the communication with the server that is happening in the background.

Now let's install the [redux-thunk](https://github.com/gaearon/redux-thunk)-library, which enables us to create <i>asynchronous actions</i>. Installation is done with the command:

```bash
npm install redux-thunk
```

The redux-thunk-library is a so-called <i>redux-middleware</i>, which must be initialized along with the initialization of the store. While we're here, let's extract the definition of the store into its own file <i>src/store.js</i>:

```js
import { createStore, combineReducers, applyMiddleware } from 'redux' // highlight-line
import thunk from 'redux-thunk' // highlight-line
import { composeWithDevTools } from 'redux-devtools-extension'

import noteReducer from './reducers/noteReducer'
import filterReducer from './reducers/filterReducer'

const reducer = combineReducers({
  notes: noteReducer,
  filter: filterReducer,
})

const store = createStore(
  reducer,
  composeWithDevTools(
    applyMiddleware(thunk) // highlight-line
  )
)

export default store
```

After the changes the file <i>src/index.js</i> looks like this

```js
import React from 'react'
import ReactDOM from 'react-dom'
import { Provider } from 'react-redux' 
import store from './store' // highlight-line
import App from './App'

ReactDOM.render(
  <Provider store={store}>
    <App />
  </Provider>,
  document.getElementById('root')
)
```

Thanks to redux-thunk, it is possible to define <i>action creators</i> so that they return a function having the <i>dispatch</i>-method of redux-store as its parameter. As a result of this, one can make asynchronous action creators, which first wait for some operation to finish, after which they then dispatch the real action.



Now we can define the action creator, <i>initializeNotes</i>, that initializes the state of the notes as follows:

```js
export const initializeNotes = () => {
  return async dispatch => {
    const notes = await noteService.getAll()
    dispatch({
      type: 'INIT_NOTES',
      data: notes,
    })
  }
}
```

In the inner function, meaning the <i>asynchronous action</i>, the operation first fetches all the notes from the server and then <i>dispatches</i> the notes to the action, which adds them to the store.

The component <i>App</i> can now be defined as follows:

```js
const App = () => {
  const dispatch = useDispatch()

  // highlight-start
  useEffect(() => {
    dispatch(initializeNotes()) 
  },[dispatch]) 
  // highlight-end

  return (
    <div>
      <NewNote />
      <VisibilityFilter />
      <Notes />
    </div>
  )
}
```

The solution is elegant. The initialization logic for the notes has been completely separated to outside the React component.

The action creator _createNote_, which adds a new note looks like this

```js
export const createNote = content => {
  return async dispatch => {
    const newNote = await noteService.createNew(content)
    dispatch({
      type: 'NEW_NOTE',
      data: newNote,
    })
  }
}
```

The principle here is the same: first an asynchronous operation is executed, after which the action changing the state of the store is <i>dispatched</i>.

The component <i>NewNote</i> changes as follows:

```js
const NewNote = () => {
  const dispatch = useDispatch()
  
  const addNote = async (event) => {
    event.preventDefault()
    const content = event.target.note.value
    event.target.note.value = ''
    dispatch(createNote(content)) //highlight-line
  }

  return (
    <form onSubmit={addNote}>
      <input name="note" />
      <button type="submit">lisää</button>
    </form>
  )
}
```

The current state of the code for the application can be found on [github](https://github.com/fullstack-hy/redux-notes/tree/part6-4) in the branch <i>part6-4</i>.

</div>

<div class="tasks">


### Exercises 6.15.-6.18.

#### 6.15 Anecdotes and the backend, step3

Modify the initialization of redux-store to happen using asynchronous action creators, which are made possible by the <i>redux-thunk</i>-library.

#### 6.16 Anecdotes and the backend, step4

Also modify the creation of a new anecdote to happen using asynchronous action creators, made possible by the <i>redux-thunk</i>-library.


#### 6.17 Anecdotes and the backend, step5

Voting does not yet save changes to the backend. Fix the situation with the help of the <i>redux-thunk</i>-library.

#### 6.18 Anecdotes and the backend, step6

The creation of notifications is still a bit tedious, since one has to do two actions and use the _setTimeout_ function:

```js
dispatch(setNotification(`new anecdote '${content}'`))
setTimeout(() => {
  dispatch(clearNotification())
}, 5000)
```

Make an asynchronous action creator, which enables one to provide the notification as follows:

```js
dispatch(setNotification(`you voted '${anecdote.content}'`, 10))
```

the first parameter is the text to be rendered and the second parameter is the time to display the notification given in seconds. 

Implement the use of this improved notification in your application.

</div><|MERGE_RESOLUTION|>--- conflicted
+++ resolved
@@ -160,11 +160,7 @@
 import { useDispatch } from 'react-redux' // highlight-line
 
 const App = () => {
-<<<<<<< HEAD
   // highlight-start
-=======
-    // highlight-start
->>>>>>> 8c3b3a02
   const dispatch = useDispatch()
   useEffect(() => {
     noteService
