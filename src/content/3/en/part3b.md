---
mainImage: ../../../images/part-3.svg
part: 3
letter: b
lang: en
---

<div class="content">

Let's continue with our efforts to use the new backend with the React-frontend from [part 2](/en/part2).
Our last attempt failed with the following error message:

![](../../assets/3/3.png)

For some reason, the GET-request sent by the frontend to the address <http://localhost:3001/notes> is not working. Why is that? The backend works just fine in the browser and with postman. 

### Same origin policy and CORS

The issue lies with a thing called CORS, or Cross-origin resource sharing. 

According to [Wikipedia](https://en.wikipedia.org/wiki/Cross-origin_resource_sharing):

> <i>Cross-origin resource sharing (CORS) is a mechanism that allows restricted resources (e.g. fonts) on a web page to be requested from another domain outside the domain from which the first resource was served. A web page may freely embed cross-origin images, stylesheets, scripts, iframes, and videos. Certain "cross-domain" requests, notably Ajax requests, are forbidden by default by the same-origin security policy.</i>

In our context the problem is, that by default the JavaScript code of an application run in a browser can only communicate with a server in the same [origin](https://developer.mozilla.org/en-US/docs/Web/Security/Same-origin_policy). 
Because our server is in localhosts port 3001, and our frontend in localhost port 3000, they do not have the same origin.

Keep in mind, that [same origin policy](https://developer.mozilla.org/en-US/docs/Web/Security/Same-origin_policy) and CORS are not specific to React or Node. They are in fact universal principles of the operation of web applications. 

We can allow for requests from other <i>origins</i> by using Nodes [cors](https://github.com/expressjs/cors)-middleware.

Install <i>cors</i> with the command

```bash
npm install cors --save
```

take the middleware to use and allow for requests from all origins: 

```js
const cors = require('cors')

app.use(cors())
```

And the frontend works! However, the functionality for changing the importance of notes has not yet been implemented to the backend. 

You can read more about CORS from [Mozillas page](https://developer.mozilla.org/en-US/docs/Web/HTTP/CORS).

### Application to the Internet

Now that the whole stack is ready, lets move our application to the internet. We'll use good old [Heroku](https://www.heroku.com) for this.

>If you have never used Heroku before, you can find instructions from [Heroku documentation](https://devcenter.heroku.com/articles/getting-started-with-nodejs) or by Googling.

Add a file called  <i>Procfile</i> to the projects root to tell Heroku how to start the application. 

```bash
web: node index.js
```

Change the definition of the port our application uses at the bottom of the <i>index.js</i> file like so: 

```js
const PORT = process.env.PORT || 3001  // highlight-line
app.listen(PORT, () => {
  console.log(`Server running on port ${PORT}`)
})
```

Now we are using the port defined in [environment variable](https://en.wikipedia.org/wiki/Environment_variable) _PORT_ or port 3001 if the environment variable _PORT_ is undefined. 
Heroku configures application port based on the environment variable. 

Create a git-repository in the project directory, and add <i>.gitignore</i> with the following contents

```bash
node_modules
```

Create an heroku-application with the command <i>heroku create</i>, create a git-repository in the application directory, commit the code and move it to Heroku with command <i>git push heroku master</i>.

If everything went well, the application works:

![](../../images/3/25e.png)

If not, the issue can be found by reading heroku logs with command <i>heroku logs</i>.

>**NB** At least in the beginning it's good to keep an eye on the heroku logs at all times. The best way to do this is with command <i>heroku logs -t</i> which prints the logs to console whenever something happens on the server. 

The frontend also works with the backend on Heroku. You can check this by changing the backends address on the frontend to be the backends address in Heroku instead of <i>http://localhost:3001</i>.

The next question is, how do we deploy the frontend to the Internet? We have multiple options. Lets go through one of them next. 

### Frontend production build

So far we have been running React-code in <i>development mode</i>. In development mode the application is configured to give clear error messages, immediately render code changes to the browser, and so on. 

When the application is deployed, we must create a [production build](https://reactjs.org/docs/optimizing-performance.html#use-the-production-build) or a version of the application which is optimized for production. 

A production build of applications created with <i>create-react-app</i> can be created with command [npm run build](https://github.com/facebookincubator/create-react-app#npm-run-build-or-yarn-build).

Lets run this command from the <i>root of the frontend project</i>.

<<<<<<< HEAD
This creates a directory called <i>build</i> (containing the only html-file of our application, <i>index.html</i> ) which contains the directory <i>static</i>. [Minified](<https://en.wikipedia.org/wiki/Minification_(programming)>) version of our applications JavaScript code will be generated to the <i>static</i>  directory. Even though the application code is in multiple files, all of the JavaScript will be minified into one file. Actually all of the code from all of the applications dependencies will also be minified into this single file. 
=======
This creates a directory called <i>build</i> (which contains the only html-file of our application, <i>index.html</i> ) which contains the directory <i>static</i>. [Minified](<https://en.wikipedia.org/wiki/Minification_(programming)>) version of our applications JavaScript code will be generated to the <i>static</i>  directory. Even though the application code is in multiple files, all of the JavaScript will be minified into one file. Actually all of the code from all of the applications dependencies will also be minified into this single file. 
>>>>>>> 226b4d05

The minified code is not very readable. The beginning of the code looks like this: 

```js
!function(e){function r(r){for(var n,f,i=r[0],l=r[1],a=r[2],c=0,s=[];c<i.length;c++)f=i[c],o[f]&&s.push(o[f][0]),o[f]=0;for(n in l)Object.prototype.hasOwnProperty.call(l,n)&&(e[n]=l[n]);for(p&&p(r);s.length;)s.shift()();return u.push.apply(u,a||[]),t()}function t(){for(var e,r=0;r<u.length;r++){for(var t=u[r],n=!0,i=1;i<t.length;i++){var l=t[i];0!==o[l]&&(n=!1)}n&&(u.splice(r--,1),e=f(f.s=t[0]))}return e}var n={},o={2:0},u=[];function f(r){if(n[r])return n[r].exports;var t=n[r]={i:r,l:!1,exports:{}};return e[r].call(t.exports,t,t.exports,f),t.l=!0,t.exports}f.m=e,f.c=n,f.d=function(e,r,t){f.o(e,r)||Object.defineProperty(e,r,{enumerable:!0,get:t})},f.r=function(e){"undefined"!==typeof Symbol&&Symbol.toStringTag&&Object.defineProperty(e,Symbol.toStringTag,{value:"Module"})
```

### Serving static files from the backend

One option for deploying the frontend is to copy the production build (the <i>build</i> directory) to the root of the backend repository and configure the backend to show the frontends <i>main page</i> (the file <i>build/index.html</i>) as its main page. 

We begin by copying the production build of the frontend to the root of the backend. With my computer the copying can be done from the frontend directory with the command

```bash
cp -r build ../../../osa3/notes-backend
```

The backend directory should now look as follows:

![](../../images/3/27.png)

To make express show <i>static content</i>, the page <i>index.html</i> and the JavaScript etc. it fetches, we need built-in middleware from express called [static](http://expressjs.com/en/starter/static-files.html).

When we add the following amidst the declarations of middlewares
```js
app.use(express.static('build'))
```

whenever express gets a HTTP GET-request it will first check if the <i>build</i> directory contains a file corresponding to the requests address. If a correct file is found, express will return it. 

Now HTTP GET-request to the address <i>www.serversaddress.com/index.html</i> or <i>www.serversaddress.com</i> will show the React frontend. GET-request to the address <i>www.serversaddress.com/notes</i> will be handled by the backends code.

Because in our situation both the frontend and the backend are at the same address, we can declare _baseUrl_ as a [relative](https://www.w3.org/TR/WD-html40-970917/htmlweb.html#h-5.1.2) URL. This means we can leave out the part declaring the server. 

```js
import axios from 'axios'
const baseUrl = '/notes' // highlight-line

const getAll = () => {
  const request = axios.get(baseUrl)
  return request.then(response => response.data)
}

// ...
```

After the change we have to create a new production build and copy it to the root of the backend repository. 

The application can now be used from the <i>backend</i> address <http://localhost:3001>:

![](../../images/3/28e.png)

Our application now works exactly like the [Single page app](/en/part0/fundamentals_of_web_apps#single-page-app) example application we studied in part 0. 

When we use a browser to go to the address <http://localhost:3001>, the server returns the <i>index.html</i> file from the <i>build</i> repository. Summarized contents of the file are as follows: 

```html
<head>
  <meta charset="utf-8"/>
  <title>React App</title>
  <link href="/static/css/main.f9a47af2.chunk.css" rel="stylesheet">
</head>
<body>
  <div id="root"></div>
  <script src="/static/js/1.578f4ea1.chunk.js"></script>
  <script src="/static/js/main.104ca08d.chunk.js"></script>
</body>
</html>
```

The file contains instructions to fetch a CSS-stylesheet defining the styles of the application, and two <i>script</i> tags which instruct the browser to fetch the JavaScript code of the application - the actual React application. 

The React code fetches notes from the server address <http://localhost:3001/notes> and renders them to the screen. The communications between the server and the browser can be seen in the <i>Network</i> tab of the developer console:

![](../../images/3/29e.png)

After ensuring that the production version of the application works locally, commit the production build of the frontend to the backend repository, and push the code to heroku again. 

[The application](https://vast-oasis-81447.herokuapp.com/) works perfectly, except we haven't added the functionality for changing the importance of a note to the backend yet. 

![](../../images/3/30e.png)

Our application saves the notes to a variable. If the application craches or is restarted, all of the data will dissappear. 

The application needs a database. Before we introduce one, let's go through a few things. 

<<<<<<< HEAD
###  Streamlining deploying of the frontend
=======
###  Streamlining deploying of the frontend 
>>>>>>> 226b4d05

To create a new production build of the frontend without extra manual work, let's add a some npm-scripts to the <i>package.json</i> of the backend repository: 

```json
{
  "scripts": {
    "build:ui": "rm -rf build && cd ../../osa2/materiaali/notes-new && npm run build --prod && cp -r build ../../../osa3/notes-backend/",
    "deploy": "git push heroku master",
    "deploy:full": "npm run build:ui && git add . && git commit -m uibuild && git push && npm run deploy",    
    "logs:prod": "heroku logs --tail"
  }
}
```

The script _npm run build:ui_ builds the frontend and copies the production version under the backend repository.  _npm run deploy_ releases the current backend to heroku. 

_npm run deploy:full_ combines these two and contains the necessary <i>git</i> commands to update the backend repository. 

There is also a script _npm run logs:prod_ to show the heroku logs.

Note that the directory paths in the script <i>build:ui</i> depend on the location of repositories in the file system.

### Backend URLs

Our backends api for handling the notes is currently at the applications root URL <https://vast-oasis-81447.herokuapp.com/>. This means that <https://vast-oasis-81447.herokuapp.com/notes> is the list of all notes and so on. The role of the backend is to offer a machine readable interface, or an API, to the frontend. It might be better to name the API addresses more clearly, for example by starting all of them with the word _api_.

Let's change **all backend routes** by hand: 

```js
//...
app.get('/api/notes', (request, response) => {
  response.json(notes)
})
//...
```

Frontend code only requires the following change: 

```js
import axios from 'axios'
const baseUrl = '/api/notes'  // highlight-line

const getAll = () => {
  const request = axios.get(baseUrl)
  return request.then(response => response.data)
}

// ...
```

After these changes i.e the API endpoint for all notes is <https://vast-oasis-81447.herokuapp.com/api/notes>.

![](../../images/3/31e.png)

Frontend is still at the root of the application at <https://vast-oasis-81447.herokuapp.com/>. 

>Sidenote: **API versions**
>
>Sometimes APIs URLs also show the version of the API. Different versions might be needed if the API is extended over time, and the changes could break existing parts of the programs. With versioning new,  slightly different versions of the API can be used alongside of the older versions. 
>
>Not everyone thinks expressing the API version on the URL is a good idea, even though it is done quite often. The right way of versioning APIs is debated [all over the internet](https://stackoverflow.com/questions/389169/best-practices-for-api-versioning).


### Proxy

Changes on the frontend have caused it to no longer work in development mode (when started with command _npm start_), as the connection to the backend does not work. 

![](../../images/3/32e.png)

This is due to changing the backend address to a relative URL: 

```js
const baseUrl = '/api/notes'
```

Because in development mode the frontend is at the address <i>localhost:3000</i>, the requests to the backend go to the wrong address <i>localhost:3000/api/notes</i>. The backend is at <i>localhost:3001</i>. 

If project was created with create-react-app, this problem is easy to solve. It is enough to add the following declaration to the <i>package.json</i> file of the frontend repository. 

```bash
{
  "dependencies": {
    // ...
  },
  "scripts": {
    // ...
  },
  "proxy": "http://localhost:3001"  // highlight-line
}
```

After a restart, the react development environment will work as a [proxy](https://github.com/facebookincubator/create-react-app/blob/master/packages/react-scripts/template/README.md#proxying-api-requests-in-development). If the React code does a HTTP-request to a server address at <i>http://localhost:3000</i> not managed by the React application itself (so when the request is not about i.e fetching the CSS or JavaScript for the application), the request will be redirected to the server at <i>http://localhost:3001</i>. 

Now the frontend is also fine, working with the server both in development- and production mode. 

A negative aspect of our approach is how complicated it is to deploy the frontend. Deploying a new version requires generating new production build of the frontend and copying it to the backend repository. This makes creating an automated [deployment pipeline](https://martinfowler.com/bliki/DeploymentPipeline.html) more difficult. Deployment pipeline means an automated and controlled way to move the code from the computer of the developer through different tests and quality checks to the production environment. 

There are multiple ways to achieve this (for example placing both backend and frontend code [to the same repository](https://github.com/mars/heroku-cra-node) ) but we will not go into those now. 

In some situations it may be sensible to deploy the frontend code as it's own application. With apps created with create-react-app it is [straightforward](https://github.com/mars/create-react-app-buildpack).

Current code of the backend can be found on [github](https://github.com/fullstackopen-2019/part3-notes-backend/tree/part3-3), in the branch <i>part3-3</i>. The changes in frontend code are in <i>part3-1</i> branch of the [frontend repository](https://github.com/fullstackopen-2019/part2-notes/tree/part3-1).

</div>

<div class="tasks">

### Exercises

The following exercises don't require many lines of code. They can however be challenging, because you must understand exactly what is happening and where, and the configurations must be just right. 

#### 3.9 phonebook backend step9

Make the backend work with the frontend from the previous part. Do not implement the functionality for making changes to the phone numbers yet, that will be implemented in exercise 3.17. 

You will propably have to do some small changes to the frontend, at least to the URL's for the backend. Remember to keep the developer console open in your browser. If some HTTP-requests fail, you should check from the <i>Network</i>-tab what is going on. Keep an eye on the backends console as well. If you did not do the previous exercise, it is worth it to print the request data or <i>request.body</i> to the console in the event handler responsible for POST-requests. 

#### 3.10 phonebook backend step10

Deploy the backend to the internet, for example to Heroku. 

**NB** the command _heroku_ works on the department's computers and the freshman laptops. If for some reason you cannot [install](https://devcenter.heroku.com/articles/heroku-cli) heroku to your computer, you can use the command [npx heroku-cli](https://www.npmjs.com/package/heroku-cli).

Test the deployed backend with a browser and postman or VS Code REST client to ensure it works. 

**PRO TIP:** When you deploy your application to heroku, it is worth it to at least in the beginning keep an eye on the logs of the heroku application **AT ALL TIMES** with the command <em>heroku logs -t</em>.

The following is a log about one typical problem. Heroku cannot find application dependency <i>express</i>:

![](../../images/3/33.png)

The reason is, that the option <i>--save</i> was forgotten when <i>express</i> was installed, so information about the dependency was not saved to the file <i>package.json</i>.

Another typical problem is, that the application is not configured to use the port set to environment variable <em>PORT</em>: 

![](../../images/3/34.png)

Create a README.md to the root of your repository, and add a link to your online application to it. 

#### 3.11 phonebook full stack

Generate a production build of your frontend, and add it to the internet application using the method introduced in this part. 

**NB** Make sure the directory <i>build</i> is not gitignored

Also make sure that the frontend still works locally as well. 

</div><|MERGE_RESOLUTION|>--- conflicted
+++ resolved
@@ -101,11 +101,7 @@
 
 Lets run this command from the <i>root of the frontend project</i>.
 
-<<<<<<< HEAD
-This creates a directory called <i>build</i> (containing the only html-file of our application, <i>index.html</i> ) which contains the directory <i>static</i>. [Minified](<https://en.wikipedia.org/wiki/Minification_(programming)>) version of our applications JavaScript code will be generated to the <i>static</i>  directory. Even though the application code is in multiple files, all of the JavaScript will be minified into one file. Actually all of the code from all of the applications dependencies will also be minified into this single file. 
-=======
 This creates a directory called <i>build</i> (which contains the only html-file of our application, <i>index.html</i> ) which contains the directory <i>static</i>. [Minified](<https://en.wikipedia.org/wiki/Minification_(programming)>) version of our applications JavaScript code will be generated to the <i>static</i>  directory. Even though the application code is in multiple files, all of the JavaScript will be minified into one file. Actually all of the code from all of the applications dependencies will also be minified into this single file. 
->>>>>>> 226b4d05
 
 The minified code is not very readable. The beginning of the code looks like this: 
 
@@ -192,11 +188,7 @@
 
 The application needs a database. Before we introduce one, let's go through a few things. 
 
-<<<<<<< HEAD
-###  Streamlining deploying of the frontend
-=======
 ###  Streamlining deploying of the frontend 
->>>>>>> 226b4d05
 
 To create a new production build of the frontend without extra manual work, let's add a some npm-scripts to the <i>package.json</i> of the backend repository: 
 
