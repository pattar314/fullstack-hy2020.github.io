--- conflicted
+++ resolved
@@ -104,11 +104,7 @@
 > **NB:** In the current version of our application the browser adds the creation date property to the note. Since the clock of the machine running the browser can be wrongly configured, it's much wiser to let the backend server generate this timestamp for us. This is in fact what we will do in the next part of the course.
 
 
-<<<<<<< HEAD
-The code for the current state of our application can be found in the  <i>part2-5</i> branch on [GitHub](https://github.com/fullstack-hy2020/part2-notes/tree/part2-5).
-=======
-The code for the current state of our application can be found in the  <i>part2-5</i> branch on [github](https://github.com/fullstack-hy/part2-notes/tree/part2-5).
->>>>>>> 8ab245cf
+The code for the current state of our application can be found in the  <i>part2-5</i> branch on [GitHub](https://github.com/fullstack-hy/part2-notes/tree/part2-5).
 
 ### Changing the Importance of Notes
 
@@ -695,11 +691,7 @@
 
 It's probably not a good idea to use alert in more serious React applications. We will soon learn a more advanced way of displaying messages and notifications to users. There are situations, however, where a simple, battle-tested method like <em>alert</em> can function as a starting point. A more advanced method could always be added in later, given that there's time and energy for it.
 
-<<<<<<< HEAD
-The code for the current state of our application can be found in the  <i>part2-6</i> branch on [GitHub](https://github.com/fullstack-hy2020/part2-notes/tree/part2-6).
-=======
-The code for the current state of our application can be found in the  <i>part2-6</i> branch on [github](https://github.com/fullstack-hy/part2-notes/tree/part2-6).
->>>>>>> 8ab245cf
+The code for the current state of our application can be found in the  <i>part2-6</i> branch on [GitHub](https://github.com/fullstack-hy/part2-notes/tree/part2-6).
 
 </div>
 
