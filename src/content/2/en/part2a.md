---
mainImage: ../../../images/part-2.svg
part: 2
letter: a
lang: en
---

<div class="content">

Before starting a new part, let's recap some of the topics that proved difficult last year.

### console.log

***What's the difference between an experienced JavaScript programmer and a rookie? The experienced one uses console.log 10-100 times more.***

Paradoxically, this seems to be true even though a rookie programmer would need `console.log` (or any debugging method) more than an experienced one.

When something does not work, don't just guess what's wrong. Instead, log or use some other way of debugging. 

**NB** As explained in part 1, when you use the command _console.log_ for debugging, don't concatenate things 'the Java way' with a plus. Instead of writing:

```js
console.log('props value is' + props)
```

separate the things to be printed with a comma:

```js
console.log('props value is', props)
```

If you concatenate an object with a string and log it to the console (like in our first example), the result will be pretty useless: 

```js
props value is [Object object]
```

On the contrary, when you pass objects as distinct arguments separated by commas to _console.log_, like in our second example above, the content of the object is printed to the developer console as strings that are insightful.
If necessary, read more about [debugging React-applications](/en/part1/a_more_complex_state_debugging_react_apps#debugging-react-applications).

### Protip: Visual Studio Code snippets

With Visual Studio Code it's easy to create 'snippets', i.e. shortcuts for quickly generating commonly re-used portions of code, much like how 'sout' works in Netbeans.

Instructions for creating snippets can be found [here](https://code.visualstudio.com/docs/editor/userdefinedsnippets#_creating-your-own-snippets).

Useful, ready-made snippets can also be found as VS Code plugins, in the [marketplace](https://marketplace.visualstudio.com/items?itemName=xabikos.ReactSnippets).

The most important snippet is the one for the <em>console.log()</em> command, for example <em>clog</em>. This can be created like so: 
```js
{
  "console.log": {
    "prefix": "clog",
    "body": [
      "console.log('$1')",
    ],
    "description": "Log output to console"
  }
}
```

Debugging your code using _console.log()_ is so common that Visual Studio Code has that snippet built in. To use it, type _log_ and hit tab to autocomplete. 

### JavaScript Arrays

From here on out, we will be using the functional programming methods of the JavaScript [array](https://developer.mozilla.org/en-US/docs/Web/JavaScript/Reference/Global_Objects/Array), such as  _find_, _filter_, and _map_ - all of the time. They operate on the same general principles as streams do in Java 8, which have been used during the last few years in both the 'Ohjelmoinnin perusteet' and 'Ohjelmoinnin jatkokurssi' courses at the university's department of Computer Science, and also in the programming MOOC. 

If functional programming with arrays feels foreign to you, it is worth watching at least the first three parts of the YouTube video series [Functional Programming in JavaScript](https://www.youtube.com/playlist?list=PL0zVEGEvSaeEd9hlmCXrk5yUyqUag-n84):

- [Higher-order functions](https://www.youtube.com/watch?v=BMUiFMZr7vk&list=PL0zVEGEvSaeEd9hlmCXrk5yUyqUag-n84)
- [Map](https://www.youtube.com/watch?v=bCqtb-Z5YGQ&list=PL0zVEGEvSaeEd9hlmCXrk5yUyqUag-n84&index=2)
- [Reduce basics](https://www.youtube.com/watch?v=Wl98eZpkp-c&t=31s)

### Event Handlers Revisited

Based on last year's course, event handling has proved to be difficult. 

It's worth reading the revision chapter at the end of the previous part [event handlers revisited](/en/part1/a_more_complex_state_debugging_react_apps#event-handling-revisited), if it feels like your own knowledge on the topic needs some brushing up. 

Passing event handlers to the child components of the <i>App</i> component has raised some questions. A small revision on the topic can be found [here](/en/part1/a_more_complex_state_debugging_react_apps#passing-event-handlers-to-child-components).

### Rendering Collections

We will now do the 'frontend', or the browser-side application logic, in React for an application that's similar to the example application from [part 0](/en/part0)

Let's start with the following (the file <i>App.js</i>):

```js
import React from 'react'

const App = (props) => {
  const { notes } = props

  return (
    <div>
      <h1>Notes</h1>
      <ul>
        <li>{notes[0].content}</li>
        <li>{notes[1].content}</li>
        <li>{notes[2].content}</li>
      </ul>
    </div>
  )
}

export default App
```

The file <i>index.js</i> looks like:

```js
import ReactDOM from 'react-dom'
import App from './App.js'

const notes = [
  {
    id: 1,
    content: 'HTML is easy',
    date: '2019-05-30T17:30:31.098Z',
    important: true
  },
  {
    id: 2,
    content: 'Browser can execute only JavaScript',
    date: '2019-05-30T18:39:34.091Z',
    important: false
  },
  {
    id: 3,
    content: 'GET and POST are the most important methods of HTTP protocol',
    date: '2019-05-30T19:20:14.298Z',
    important: true
  }
]

ReactDOM.render(
  <App notes={notes} />,
  document.getElementById('root')
)
```

Every note contains its textual content and a timestamp as well as a _boolean_ value for marking whether the note has been categorized as important or not, and also a unique <i>id</i>.

The example above works due to the fact that there are exactly three notes in the array. 

A single note is rendered by accessing the objects in the array by referring to a hard-coded index number:

```js
<li>{notes[1].content}</li>
```

<<<<<<< HEAD
This is, of course, is not practical. We can improve on this by generating React elements from the array objects using the [map function](https://developer.mozilla.org/en-US/docs/Web/JavaScript/Reference/Global_Objects/Array/map).
=======
This is, of course, not practical. We can improve on this by generating React elements from the array objects using the [map](https://developer.mozilla.org/en-US/docs/Web/JavaScript/Reference/Global_Objects/Array/map) function.
>>>>>>> ef8da3f2

```js
notes.map(note => <li>{note.content}</li>)
```

The result is an array of <i>li</i> elements.

```js
[
  <li>HTML is easy</li>,
  <li>Browser can execute only JavaScript</li>,
  <li>GET and POST are the most important methods of HTTP protocol</li>,
]
```


Which can then be placed inside <i>ul</i> tags:

```js
const App = (props) => {
  const { notes } = props

  return (
    <div>
      <h1>Notes</h1>
// highlight-start
      <ul>
        {notes.map(note => <li>{note.content}</li>)}
      </ul>
// highlight-end      
    </div>
  )
}
```

Because the code generating the <i>li</i> tags is JavaScript, it must be wrapped in curly braces in a JSX template just like all other JavaScript code. 

<!-- Parannetaan koodin luetteloa vielä jakamalla nuolifunktion määrittely useammalle riville: -->
We will also make the code more readable by separating the arrow function's declaration across multiple lines:

```js
const App = (props) => {
  const { notes } = props

  return (
    <div>
      <h1>Notes</h1>
      <ul>
        {notes.map(note => 
        // highlight-start
          <li>
            {note.content}
          </li>
        // highlight-end   
        )}
      </ul>
    </div>
  )
}
```

### Key-attribute

Even though the application seems to be working, there is a nasty warning in the console: 

![](../../images/2/1a.png)

As the linked [React page](https://reactjs.org/docs/lists-and-keys.html#keys) in the error message suggests; the list items, i.e. the elements generated by the _map_ method, must each have a unique key value:  an attribute called <i>key</i>.

Let's add the keys:

```js
const App = (props) => {
  const { notes } = props

  return (
    <div>
      <h1>Notes</h1>
      <ul>
        {notes.map(note => 
        // highlight-start
          <li key={note.id}>
            {note.content}
          </li>
          // highlight-end
        )}
      </ul>
    </div>
  )
}
```

And the error message disappears. 

React uses the key attributes of objects in an array to determine how to update the view generated by a component when the component is re-rendered. More about this in the [React documentation](https://reactjs.org/docs/reconciliation.html#recursing-on-children).

### Map

Understanding how the array method, [map](https://developer.mozilla.org/en-US/docs/Web/JavaScript/Reference/Global_Objects/Array/map) works is crucial for the rest of the course. 

The application contains an array called _notes_:

```js
const notes = [
  {
    id: 1,
    content: 'HTML is easy',
    date: '2019-05-30T17:30:31.098Z',
    important: true
  },
  {
    id: 2,
    content: 'Browser can execute only JavaScript',
    date: '2019-05-30T18:39:34.091Z',
    important: false
  },
  {
    id: 3,
    content: 'GET and POST are the most important methods of HTTP protocol',
    date: '2019-05-30T19:20:14.298Z',
    important: true
  }
]
```

Let's pause for a moment and examine how _map_ works.


If the following code is added to, let's say, the end of the file:

```js
const result = notes.map(note => note.id)
console.log(result)
```

<i>[1, 2, 3]</i>  will be printed to the console.
 _map_ always creates a new array, the elements of which have been created from the elements of the original array by <i>mapping</i>: using the function given as a parameter to the _map_ method. 


The function is

```js
note => note.id
```

Which is an arrow function written in compact form. The full form would be: 

```js
(note) => {
  return note.id
}
```

The function gets a note object as a parameter, and <i>returns</i> the value of its <i>id</i> field.

Changing the command to:

```js
const result = notes.map(note => note.content)
```

results in an array containing the contents of the notes.

This is already pretty close to the React code we used:

```js
notes.map(note =>
  <li key={note.id}>{note.content}</li>
)
```

which generates an <i>li</i> tag containing the contents of the note from each note object. 

Because the function parameter passed to the _map_ method - 

```js
note => <li key={note.id}>{note.content}</li>
```

&nbsp;- is used to create view elements, the value of the variable must be rendered inside of curly braces. Try to see what happens if the braces are removed. 

The use of curly braces will cause some pain in the beginning, but you will get used to them soon enough. The visual feedback from React is immediate.

### Anti-pattern: Array Indexes as Keys

We could have made the error message on our console disappear by using the array indexes as keys. The indexes can be retrieved by passing a second parameter to the callback function of the _map_ method: 

```js
notes.map((note, i) => ...)
```

When called like this, _i_ is assigned the value of the index of the position in the array where the note resides.

As such, one way to define the row generation without getting errors is:

```js
<ul>
  {notes.map((note, i) => 
    <li key={i}>
      {note.content}
    </li>
  )}
</ul>
```

This is; however, **not recommended** and can create undesired problems even if it seems to be working just fine.

Read more about this in [this article](https://medium.com/@robinpokorny/index-as-a-key-is-an-anti-pattern-e0349aece318).

### Refactoring Modules

Let's tidy the code up a bit. We are only interested in the field _notes_ of the props, so let's retrieve that directly using [destructuring](https://developer.mozilla.org/en-US/docs/Web/JavaScript/Reference/Operators/Destructuring_assignment): 

```js
const App = ({ notes }) => { //highlight-line
  return (
    <div>
      <h1>Notes</h1>
      <ul>
        {notes.map(note => 
          <li key={note.id}>
            {note.content}
          </li>
        )}
      </ul>
    </div>
  )
}
```

<<<<<<< HEAD
If you have forgotten what destructuring means and how it works, please review the [section on destructuring](/en/part1/component_state_event_handlers#destructuring).
=======
If you have forgotten what destructuring means and how it works, review [this](/en/part1/component_state_event_handlers#destructuring).
>>>>>>> ef8da3f2

We'll separate displaying a single note into its own component <i>Note</i>: 

```js
// highlight-start
const Note = ({ note }) => {
  return (
    <li>{note.content}</li>
  )
}
// highlight-end

const App = ({ notes }) => {
  return (
    <div>
      <h1>Notes</h1>
      <ul>
        // highlight-start
        {notes.map(note => 
          <Note key={note.id} note={note} />
        )}
         // highlight-end
      </ul>
    </div>
  )
}
```

Note that the <i>key</i> attribute must now be defined for the <i>Note</i> components, and not for the <i>li</i> tags like before. 

A whole React application can be written in a single file. Although that is, of course, not very practical. Common practice is to declare each component in their own file as an <i>ES6-module</i>.

We have been using modules the whole time. The first few lines of the file <i>index.js</i>:

```js
import ReactDOM from 'react-dom'
import App from './App.js'
```

[import](https://developer.mozilla.org/en-US/docs/Web/JavaScript/Reference/Statements/import) two modules, enabling them to be used in that file. The module <i>react-dom</i> is placed into the variable _ReactDOM_, and the module that defines the main component of the app is placed into the variable _App_

Let's move our <i>Note</i> component into its own module. 

In smaller applications, components are usually placed in a directory called <i>components</i>, which is in turn placed within the <i>src</i> directory. The convention is to name the file after the component. 

Now, we'll create a directory called <i>components</i> for our application and place a file named <i>Note.js</i> inside. 
The contents of the Note.js file are as follows: 

```js
import React from 'react'

const Note = ({ note }) => {
  return (
    <li>{note.content}</li>
  )
}

export default Note
```

Because this is a React-component, we must import React. 

The last line of the module [exports](https://developer.mozilla.org/en-US/docs/Web/JavaScript/Reference/Statements/export) the declared module, the variable <i>Note</i>.

Now the file that is using the component - <i>App.js</i> - can [import](https://developer.mozilla.org/en-US/docs/Web/JavaScript/Reference/Statements/import) the module: 

```js
import React from 'react'
import Note from './components/Note' // highlight-line

const App = ({ notes }) => {
  // ...
}
```

The component exported by the module is now available for use in the variable <i>Note</i>, just as it was earlier. 

Note that when importing our own components, their location must be given <i>in relation to the importing file</i>:

```js
'./components/Note'
```

The period - <i>.</i> - in the beginning refers to the current directory, so the module's location is a file called <i>Note.js</i> in the <i>components</i> sub-directory of the current directory. The filename extension _.js_ can be omitted.

Modules have plenty of other uses other than enabling component declarations to be separated into their own files. We will get back to them later in this course. 

The current code of the application can be found on [GitHub](https://github.com/fullstack-hy/part2-notes/tree/part2-1).

<<<<<<< HEAD
The current code of the application can be found on [GitHub](https://github.com/fullstack-hy2020/part2-notes/tree/part2-1).

Note that the <i>master</i> branch of the repository contains the code for a later version of the application. The current code is in the branch [part2-1](https://github.com/fullstack-hy2020/part2-notes/tree/part2-1):
=======
Note that the <i>master</i> branch of the repository contains the code for a later version of the application. The current code is in the branch [part2-1](https://github.com/fullstack-hy/part2-notes/tree/part2-1):
>>>>>>> ef8da3f2

![](../../images/2/2e.png)

If you clone the project, run the command _npm install_ before starting the application with _npm start_.

### When the Application Breaks

Early in your programming career (and even after 30 years of coding like yours truly), what often happens is that the application just completely breaks down. This is even more the case with dynamically typed languages, such as JavaScript, where the compiler does not check the data type. For instance, function variables or return values. 

A "React explosion" can for example look like this:

![](../../images/2/3b.png)

In these situations your best way out is the <em>console.log</em> method.

The piece of code causing the explosion is this: 

```js
const Course = ({ course }) => (
  <div>
    <Header course={course} />
  </div>
)

const App = () => {
  const course = {
    // ...
  }

  return (
    <div>
      <Course course={course} />
    </div>
  )
}
```

We'll hone in on the reason for the breakdown by adding <em>console.log</em> commands to the code. Because the first thing to be rendered is the <i>App</i> component, it's worth putting the first <em>console.log</em> there: 

```js
const App = () => {
  const course = {
    // ...
  }

  console.log('App works...') // highlight-line

  return (
    // ..
  )
}
```

To see the printing in the console, we must scroll up over the long red wall of errors.

![](../../images/2/4b.png)

When one thing is found to be working, it's time to log deeper. If the component has been declared as a single statement, or a function without a return, it makes printing to the console harder.

```js
const Course = ({ course }) => (
  <div>
    <Header course={course} />
  </div>
)
```

The component should be changed to its longer form in order for us to add the printing: 

```js
const Course = ({ course }) => { 
  console.log(course) // highlight-line
  return (
    <div>
      <Header course={course} />
    </div>
  )
}
```

Quite often the root of the problem is that the props are expected to be of a different type, or called with a different name than they actually are, and destructuring fails as a result. The problem often begins to solve itself when destructuring is removed and we see what the <em>props</em> actually contains. 

```js
const Course = (props) => { // highlight-line
  console.log(props)  // highlight-line
  const { course } = props
  return (
    <div>
      <Header course={course} />
    </div>
  )
}
```

If the problem has still not been resolved, there really isn't much to do apart from continuing to bug-hunt by sprinkling more _console.log_ statements around your code. 

I added this chapter to the material after the model answer for the next question exploded completely (due to props being of the wrong type), and I had to debug it using <em>console.log</em>.

</div>

<div class="tasks">

<h3>Exercises 2.1.-2.5.</h3>

The exercises are submitted via GitHub, and by marking the exercises as done in the [submission system](https://studies.cs.helsinki.fi/stats/courses/fullstackopen).

You can submit all of the exercises into the same repository, or use multiple different repositories. If you submit exercises from different parts into the same repository, name your directories well.

The exercises are submitted **One part at a time**. When you have submitted the exercises for a part, you can no longer submit any missed exercises for that part.

Note that this part has more exercises than the ones before, so <i>do not submit</i> before you have done all exercises from this part you want to submit. 

**WARNING** create-react-app makes the project automatically into a git-repository, if the project is not created inside of an already existing repository. You probably **do not** want the project to become a repository, so run the command  _rm -rf .git_ from its root. 

<h4>2.1: Course information step6</h4>

Let's finish the code for rendering course contents from exercises 1.1 - 1.5. You can start with the code from the model answers. The model answers for part 1 can be found by going to the [submission system](https://studies.cs.helsinki.fi/stats/courses/fullstackopen), click on <i>my submissions</i> at the top, and in the row corresponding to part 1 under the <i>solutions</i> column click on <i>show</i>. To see the solution to the <i>course info</i> exercise, click on _index.js_ under <i>kurssitiedot</i> ("kurssitiedot" means "course info").


**Note that if you copy a project from one place to another, you might have to delete the <i>node\_modules</i> directory and install the dependencies again with the command _npm install_ before you can start the application.**
Generally, it's not recommended that you copy a project's whole contents and/or add the <i>node\_modules</i> directory to the version control system. 

Let's change the <i>App</i> component like so: 

```js
const App = () => {
  const course = {
    id: 1,
    name: 'Half Stack application development',
    parts: [
      {
        name: 'Fundamentals of React',
        exercises: 10,
        id: 1
      },
      {
        name: 'Using props to pass data',
        exercises: 7,
        id: 2
      },
      {
        name: 'State of a component',
        exercises: 14,
        id: 3
      }
    ]
  }

  return <Course course={course} />
}
```

Define a component responsible for formatting a single course called <i>Course</i>. 

The component structure of the application can be, for example, the following: 

<pre>
App
  Course
    Header
    Content
      Part
      Part
      ...
</pre>

Hence, the <i>Course</i> component contains the components defined in the previous part, which are responsible for rendering the course name and its parts. 

The rendered page can, for example, look as follows: 

![](../../images/teht/8e.png)

You don't need the sum of the exercises yet. 

The application must work <i>regardless of the number of parts a course has</i>, so make sure the application works if you add or remove parts of a course. 

Ensure that the console shows no errors!

<h4>2.2: Course information step7</h4>

Show also the sum of the exercises of the course. 

![](../../images/teht/9e.png)

<h4>2.3*: Course information step8</h4>

If you haven't done so already, calculate the sum of exercises with the array method [reduce](https://developer.mozilla.org/en-US/docs/Web/JavaScript/Reference/Global_Objects/Array/Reduce).

**Pro tip:** when your code looks as follows:

```js
const total = 
  parts.reduce((s, p) => someMagicHere)
```

and does not work, it's worth to use <i>console.log</i>, which requires the arrow function to be written in its longer form:

```js
const total = parts.reduce((s, p) => {
  console.log('what is happening', s, p)
  return someMagicHere 
})
```

**Pro tip2:** There is a [plugin for VS Code](https://marketplace.visualstudio.com/items?itemName=cmstead.jsrefactor) that automatically changes short form arrow functions into their longer form, and vice versa. 

![](../../images/2/5b.png)

<h4>2.4: Course information step9</h4>


Let's extend our application to allow for an <i>arbitrary number</i> of courses:

```js
const App = () => {
  const courses = [
    {
      name: 'Half Stack application development',
      id: 1,
      parts: [
        {
          name: 'Fundamentals of React',
          exercises: 10,
          id: 1
        },
        {
          name: 'Using props to pass data',
          exercises: 7,
          id: 2
        },
        {
          name: 'State of a component',
          exercises: 14,
          id: 3
        },
        {
          name: 'Redux',
          exercises: 11,
          id: 4
        }
      ]
    }, 
    {
      name: 'Node.js',
      id: 2,
      parts: [
        {
          name: 'Routing',
          exercises: 3,
          id: 1
        },
        {
          name: 'Middlewares',
          exercises: 7,
          id: 2
        }
      ]
    }
  ]

  return (
    <div>
      // ...
    </div>
  )
}
```

The application can, for example, look like this: 

![](../../images/teht/10e.png)

<h4>2.5: separate module</h4>

Declare the <i>Course</i> component as a separate module, which is imported by the <i>App</i> component. You can include all subcomponents of the course into the same module. 

</div><|MERGE_RESOLUTION|>--- conflicted
+++ resolved
@@ -13,7 +13,7 @@
 
 ***What's the difference between an experienced JavaScript programmer and a rookie? The experienced one uses console.log 10-100 times more.***
 
-Paradoxically, this seems to be true even though a rookie programmer would need `console.log` (or any debugging method) more than an experienced one.
+Paradoxically, this seems to be true even though a rookie programmer would need <i>console.log</i> (or any debugging method) more than an experienced one.
 
 When something does not work, don't just guess what's wrong. Instead, log or use some other way of debugging. 
 
@@ -149,11 +149,7 @@
 <li>{notes[1].content}</li>
 ```
 
-<<<<<<< HEAD
-This is, of course, is not practical. We can improve on this by generating React elements from the array objects using the [map function](https://developer.mozilla.org/en-US/docs/Web/JavaScript/Reference/Global_Objects/Array/map).
-=======
 This is, of course, not practical. We can improve on this by generating React elements from the array objects using the [map](https://developer.mozilla.org/en-US/docs/Web/JavaScript/Reference/Global_Objects/Array/map) function.
->>>>>>> ef8da3f2
 
 ```js
 notes.map(note => <li>{note.content}</li>)
@@ -384,11 +380,7 @@
 }
 ```
 
-<<<<<<< HEAD
 If you have forgotten what destructuring means and how it works, please review the [section on destructuring](/en/part1/component_state_event_handlers#destructuring).
-=======
-If you have forgotten what destructuring means and how it works, review [this](/en/part1/component_state_event_handlers#destructuring).
->>>>>>> ef8da3f2
 
 We'll separate displaying a single note into its own component <i>Note</i>: 
 
@@ -478,13 +470,7 @@
 
 The current code of the application can be found on [GitHub](https://github.com/fullstack-hy/part2-notes/tree/part2-1).
 
-<<<<<<< HEAD
-The current code of the application can be found on [GitHub](https://github.com/fullstack-hy2020/part2-notes/tree/part2-1).
-
-Note that the <i>master</i> branch of the repository contains the code for a later version of the application. The current code is in the branch [part2-1](https://github.com/fullstack-hy2020/part2-notes/tree/part2-1):
-=======
 Note that the <i>master</i> branch of the repository contains the code for a later version of the application. The current code is in the branch [part2-1](https://github.com/fullstack-hy/part2-notes/tree/part2-1):
->>>>>>> ef8da3f2
 
 ![](../../images/2/2e.png)
 
