--- conflicted
+++ resolved
@@ -390,11 +390,7 @@
 import axios from 'axios' // highlight-line
 import Note from './components/Note'
 
-<<<<<<< HEAD
-const App = () => {
-=======
 const App = () => { // highlight-line
->>>>>>> acef65a8
   const [notes, setNotes] = useState([]) // highlight-line
   const [newNote, setNewNote] = useState('')
   const [showAll, setShowAll] = useState(true)
