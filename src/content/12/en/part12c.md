---
mainImage: ../../../images/part-12.svg
part: 12
letter: c
lang: en
---

<div class="content">

### React in container

Let's create and containerize a React application next. Let us choose npm as the package manager even though create-react-app defaults to yarn.

```
$ npx create-react-app hello-front --use-npm
  ...

  Happy hacking!
```

The create-react-app already installed all dependencies for us, so we did not need to run npm install here.

The next step is to turn the JavaScript code and CSS, into production-ready static files. The create-react-app already has _build_ as an npm script so let's use that:

```
$ npm run build
  ...

  Creating an optimized production build...
  ...
  The build folder is ready to be deployed.
  ...
```

Great! The final step is figuring a way to use a server to serve the static files. As you may know, we could use our [express.static](https://expressjs.com/en/starter/static-files.html) with the express server to serve the static files. I'll leave that as an exercise for you to do at home. Instead, we are going to go ahead and start writing our Dockerfile:

```Dockerfile
FROM node:16

WORKDIR /usr/src/app

COPY . .

RUN npm ci

RUN npm run build
```

That looks about right. Let's build it and see if we are on the right track. Our goal is to have the build succeed without errors. Then we will use bash to check inside of the container to see if the files are there.

```bash
$ docker build . -t hello-front
  [+] Building 172.4s (10/10) FINISHED 

$ docker run -it hello-front bash

root@98fa9483ee85:/usr/src/app# ls
  Dockerfile  README.md  build  node_modules  package-lock.json  package.json  public  src

root@98fa9483ee85:/usr/src/app# ls build/
  asset-manifest.json  favicon.ico  index.html  logo192.png  logo512.png  manifest.json  robots.txt  static
```

A valid option for serving static files now that we already have Node in the container is [serve](https://www.npmjs.com/package/serve). Let's try installing serve and serving the static files while we are inside the container.

```bash
root@98fa9483ee85:/usr/src/app# npm install -g serve

  added 88 packages, and audited 89 packages in 6s

root@98fa9483ee85:/usr/src/app# serve build

   ┌───────────────────────────────────┐
   │                                   │
   │   Serving!                        │
   │                                   │
   │   Local:  http://localhost:5000   │
   │                                   │
   └───────────────────────────────────┘

```

Great! Let's ctrl+c and exit out and then add those to our Dockerfile.

The installation of serve turns into a RUN in the Dockerfile. This way the dependency is installed during the build process. The command to serve build directory will become the command to start the container:

```Dockerfile
FROM node:16

WORKDIR /usr/src/app

COPY . .

RUN npm ci

RUN npm run build

RUN npm install -g serve # highlight-line

CMD ["serve", "build"] # highlight-line
```

Our CMD now includes square brackets and as a result we now used the so called <i>exec form</i> of CMD. There are actually **three** different forms for the CMD out of which the exec form is preferred. Read the [documentation](https://docs.docker.com/engine/reference/builder/#cmd) for more info.

When we now build the image with _docker build -t hello-front_ and run it with _docker run -p 5000:5000 hello-front_, the app will be available in http://localhost:5000.

### Using multiple stages

While serve is a <i>valid</i> option we can do better. A good goal is to create Docker images so that they do not contain anything irrelevant. With a minimal number of dependencies, images are less likely to break or become vulnerable over time. 

[Multi-stage builds](https://docs.docker.com/develop/develop-images/multistage-build/) are designed for splitting the build process into many separate stages, where it is possible to limit what parts of the image files are moved between the stages. That opens possibilities for limiting the size of the image since not all by-products of the build are necessary for the resulting image. Smaller images are faster to upload and download and they help reduce the number of vulnerabilities your software may have.

With multi-stage builds, a tried and true solution like [nginx](https://en.wikipedia.org/wiki/Nginx) can be used to serve static files without a lot of headaches. The Docker Hub [page for nginx](https://hub.docker.com/_/nginx) tells us the required info to open the ports and "Hosting some simple static content".

Let's use the previous Dockerfile but change the FROM to include the name of the stage:

```Dockerfile
# The first FROM is now a stage called build-stage
FROM node:16 AS build-stage # highlight-line

WORKDIR /usr/src/app

COPY . .

RUN npm ci

RUN npm run build

# This is a new stage, everything before this is gone, except the files we want to COPY
FROM nginx:1.20-alpine # highlight-line

# COPY the directory build from build-stage to /usr/share/nginx/html
# The target location here was found from the docker hub page
COPY --from=build-stage /usr/src/app/build /usr/share/nginx/html # highlight-line
```

We have declared also <i>another stage</i> where only the relevant files of the first stage (the <i>build</i> directory, that contains the static content) are moved.

After we build it again, the image is ready to serve the static content. The default port will be 80 for Nginx, so something like _-p 8000:80_ will work, so the parameters of the run command need to be changed a bit.

Multi-stage builds also include some internal optimizations that may affect your builds. As an example, multi-stage builds skip stages that are not used. If we wish to use a stage to replace a part of a build pipeline, like testing or notifications, we must pass **some** data to the following stages. In some cases this is justified: copy the code from the testing stage to the build stage. This ensures that you are building the tested code.

</div>

<div class="tasks">

### Exercises 12.13 - 12.14.

#### Exercise 12.13: Todo application frontend

Finally, we get to the todo-frontend. View the todo-app/todo-frontend and read through the README.

Start by running the frontend outside the container and ensure that it works with the backend.

Containerize the application by creating <i>todo-app/todo-frontend/Dockerfile</i> and use [ENV](https://docs.docker.com/engine/reference/builder/#env) instruction to pass *REACT\_APP\_BACKEND\_URL* to the application and run it with the backend. The backend should still be running outside a container.

#### Exercise 12.14: Testing during the build process

One interesting possibility to utilize multi-stage builds is to use a separate build stage for [testing](https://docs.docker.com/language/nodejs/run-tests/). If the testing stage fails, the whole build process will also fail. Note that it may not be the best idea to move <i>all testing</i> to be done during the building of an image, but there may be <i>some</i> containerization-related tests when this might be a good idea. 

Extract a component <i>Todo</i> that represents a single todo. Write a test for the new component and add running tests into the build process.

You can add a new build stage for the test if you wish to do so. If you do so, remember to read the last paragraph before exercise 12.13 again!

</div>

<div class="content">

### Development in containers

Let's move the whole todo application development to a container. There are a few reasons why you would want to do that:

- To keep the environment similar between development and production to avoid bugs that appear only in the production environment
- To avoid differences between developers and their personal environments that lead to difficulties in application development
- To help new team members hop in by having them install container runtime - and requiring nothing else.

These all are great reasons. The tradeoff is that we may encounter some unconventional behavior when we aren't running the applications like we are used to. We will need to do at least two things to move the application to a container:

- Start the application in development mode
- Access the files with VSCode

Let's start with the frontend. Since the Dockerfile will be significantly different to the production Dockerfile let's create a new one called <i>dev.Dockerfile</i>.

Starting the create-react-app in development mode should be easy. Let's start with the following:

```Dockerfile
FROM node:16

WORKDIR /usr/src/app

COPY . .

# Change npm ci to npm install since we are going to be in development mode
RUN npm install

# npm start is the command to start the application in development mode
CMD ["npm", "start"]
```
 
During build the flag _-f_ will be used to tell which file to use, it would otherwise default to Dockerfile, so _docker build -f ./dev.Dockerfile -t hello-front-dev ._ will build the image. The create-react-app will be served in port 3000, so you can test that it works by running a container with that port published.

The second task, accessing the files with VSCode, is not done yet. There are at least two ways of doing this: 

- [The Visual Studio Code Remote - Containers extension](https://code.visualstudio.com/docs/remote/containers) 
- Volumes, the same thing we used to preserve data with the database

Let's go over the latter since that will work with other editors as well. Let's do a trial run with the flag _-v_, and if that works, then we will move the configuration to a docker-compose file. To use the _-v_, we will need to tell it the current directory. The command _pwd_ should output the path to the current directory for you. Try this with _echo $(pwd)_ in your command line. We can use that as the left side for _-v_ to map the current directory to the inside of the container or you can use the full directory path.

```bash
$ docker run -p 3000:3000 -v "$(pwd):/usr/src/app/" hello-front-dev

  Compiled successfully!

  You can now view hello-front in the browser.
```

Now we can edit the file <i>src/App.js</i>, and the changes should be hot-loaded to the browser!

Next, let's move the config to a <i>docker-compose.yml</i>. That file should be at the root of the project as well:

```yml
services:
  app:
    image: hello-front-dev
    build:
      context: . # The context will pick this directory as the "build context"
      dockerfile: dev.Dockerfile # This will simply tell which dockerfile to read
    volumes:
      - ./:/usr/src/app # The path can be relative, so ./ is enough to say "the same location as the docker-compose.yml"
    ports:
      - 3000:3000
    container_name: hello-front-dev # This will name the container hello-front-dev
```

With this configuration, _docker-compose -f docker-compose.dev.yml up_ can run the application in development mode. You don't even need Node installed to develop it!

Installing new dependencies is a headache for a development setup like this. One of the better options is to install the new dependency **inside** the container. So instead of doing e.g. _npm install axios_, you have to do it in the running container e.g. _docker exec hello-front-dev npm install axios_, or add it to the package.json and run _docker build_ again.

</div>
<div class="tasks">

### Exercise 12.15

#### Exercise 12.15: Setup a frontend development environment

Create <i>todo-frontend/docker-compose.dev.yml</i> and use the volumes to enable the development of the todo-frontend while it is running <i>inside</i> a container.

</div>

<div class="content">

### Communication between containers in a docker network

The docker-compose tool sets up a network between the containers and includes a DNS to easily connect two containers. Let's add a new service to the docker-compose and we shall see how the network and DNS work.

[Busybox](https://www.busybox.net/) is a small executable with multiple tools you may need. It is called "The Swiss Army Knife of Embedded Linux", and we definitely can use it to our advantage.

Busybox can help us to debug our configurations. So if you get lost in the later exercises of this section, you should use Busybox to find out what works and what doesn't. Let's use it to explore what was just said. That containers are inside a network and you can easily connect between them. Busybox can be added to the mix by changing <i>docker-compose.yml</i> to:

```yml
services:
  app:
    image: hello-front-dev
    build:
      context: .
      dockerfile: dev.Dockerfile
    volumes:
      - ./:/usr/src/app
    ports:
      - 3000:3000
    container_name: hello-front-dev
  debug-helper: # highlight-line
    image: busybox # highlight-line
```

The Busybox container won't have any process running inside so that we could _exec_ in there. Because of that, the output of _docker-compose -f docker-compose.dev.yml up_ will also look like this:

```bash
$ docker-compose up
  Pulling debug-helper (busybox:)...
  latest: Pulling from library/busybox
  8ec32b265e94: Pull complete
  Digest: sha256:b37dd066f59a4961024cf4bed74cae5e68ac26b48807292bd12198afa3ecb778
  Status: Downloaded newer image for busybox:latest
  Starting hello-front-dev          ... done
  Creating react-app_debug-helper_1 ... done
  Attaching to react-app_debug-helper_1, hello-front-dev
  react-app_debug-helper_1 exited with code 0
  
  hello-front-dev | 
  hello-front-dev | > react-app@0.1.0 start
  hello-front-dev | > react-scripts start
```

This is expected as it's just a toolbox. Let's use it to send a request to hello-front-dev and see how the DNS works. While the hello-front-dev is running, we can do the request with [wget](https://en.wikipedia.org/wiki/Wget) since it's a tool included in Busybox to send a request from the debug-helper to hello-front-dev.

With Docker Compose we can use _docker-compose run SERVICE COMMAND_ to run a service with a specific command. Command wget requires the flag _-O_ with _-_ to output the response to the stdout:

```bash
$ docker-compose run debug-helper wget -O - http://hello-front-dev:3000

  Creating react-app_debug-helper_run ... done
  Connecting to hello-front-dev:3000 (172.26.0.2:3000)
  writing to stdout
  <!DOCTYPE html>
  <html lang="en">
    <head>
      <meta charset="utf-8" />
      ...
```

The URL is the interesting part here. We simply said to connect to the service <i>hello-front-dev</i> and to that port 3000. The port does not need to be published for other services in the same network to be able to connect to it. The "ports" in the docker-compose file are only for external access.

Let's change the port configuration in the <i>docker-compose.dev.yml</i> to emphasize this:

```yml
services:
  app:
    image: hello-front-dev
    build:
      context: .
      dockerfile: dev.Dockerfile
    volumes:
      - ./:/usr/src/app
    ports:
      - 3210:3000 # highlight-line
    container_name: hello-front-dev
  debug-helper:
    image: busybox
```

With _docker-compose up_ the application is available in <http://localhost:3210> at the <i>host machine</i>, but still _docker-compose run debug-helper wget -O - http://hello-front-dev:3000_ works since the port is still 3000 within the docker network.

![](../../images/12/busybox_networking_drawio.png)

As the above image illustrates, _docker-compose run_ asks debug-helper to send the request within the network. While the browser in host machine sends the request from outside of the network.

Now that you know how easy it is to find other services in the <i>docker-compose.yml</i> and we have nothing to debug we can remove the debug-helper and revert the ports to 3000:3000 in our <i>docker-compose.yml</i>.

</div>
<div class="tasks">

### Exercise 12.16

#### Exercise 12.16: Run todo-back in a development container

Use the volumes and Nodemon to enable the development of the todo app backend while it is running <i>inside</i> a container. Create a <i>todo-backend/dev.Dockerfile</i> and edit the <i>todo-backend/docker-compose.dev.yml</i>.

You will also need to rethink the connections between backend and MongoDB / Redis. Thankfully docker-compose can include environment variables that will be passed to the application:

```yaml
services:
  server:
    image: ...
    volumes:
      - ...
    ports:
      - ...
    environment: 
      - REDIS_URL=//localhost:3000
      - MONGO_URL=mongodb://the_username:the_password@localhost:3456/the_database
```

The URLs (localhost) are purposefully wrong, you will need to set the correct values. Remember to <i>look all the time what happens in console</i>. If and when things blow up, the error messages hint at what might be broken.

Here is a possibly helpful image illustrating the connections within the docker network:

![](../../images/12/ex_12_15_backend_drawio.png)

</div>

<div class="content">

### Communications between containers in a more ambitious environment

Next, we will add a [reverse proxy](https://en.wikipedia.org/wiki/Reverse_proxy) to our docker-compose.yml. According to wikipedia

> <i>A reverse proxy is a type of proxy server that retrieves resources on behalf of a client from one or more servers. These resources are then returned to the client, appearing as if they originated from the reverse proxy server itself.</i>

So in our case, the reverse proxy will be the single point of entry to our application, and 
the final goal will be to set both the React frontend and the Express backend behind the reverse proxy. 

There are multiple different options for a reverse proxy implementation, such as Traefik, Caddy, Nginx, and Apache (ordered by initial release from newer to older).

Our pick is [Nginx](https://hub.docker.com/_/nginx). Create a file <i>nginx.conf</i> in the project root and take the following template as a starting point. We will need to do minor edits to have our application running:

```bash
# events is required, but defaults are ok
events { }

# A http server, listening at port 80
http {
  server {
    listen 80;

    # Requests starting with root (/) are handled
    location / {
      # The following 3 lines are required for the hot loading to work (websocket).
      proxy_http_version 1.1;
      proxy_set_header Upgrade $http_upgrade;
      proxy_set_header Connection 'upgrade';
      
      # Requests are directed to http://localhost:3000
      proxy_pass http://localhost:3000;
    }
  }
}
```

Next, add Nginx to the <i>docker-compose.yml</i> file. Add a volume as instructed in the Docker Hub page where the right side is _:/etc/nginx/nginx.conf:ro_, the final ro declares that the volume will be <i>read-only</i>:

```yml
  nginx:
    image: nginx:1.20.1
    volumes:
      - ./nginx.conf:/etc/nginx/nginx.conf:ro
    ports:
      - 8080:80
    container_name: reverse-proxy
```

with that added we can run _docker-compose up_ and see what happens.

```bash
$ docker container ls
CONTAINER ID   IMAGE             COMMAND                  CREATED         STATUS         PORTS                                       NAMES
a02ae58f3e8d   nginx:1.20.1      "/docker-entrypoint.…"   4 minutes ago   Up 4 minutes   0.0.0.0:8080->80/tcp, :::8080->80/tcp       reverse-proxy
5ee0284566b4   hello-front-dev   "docker-entrypoint.s…"   4 minutes ago   Up 4 minutes   0.0.0.0:3000->3000/tcp, :::3000->3000/tcp   hello-front-dev
```

Connecting to http://localhost:8080 will lead to a familiar-looking page with 502 status. 

This is because directing requests to http://localhost:3000 leads to nowhere as the Nginx container does not have an application running in port 3000. By definition, localhost refers to the current computer used to access it. With containers localhost is unique for each container, leading to the container itself.

Let's test this by going inside the Nginx container and using curl to send a request to the application itself. In our usage curl is similar to wget, but won't need any flags.

```bash
$ docker exec -it reverse-proxy bash  

root@374f9e62bfa8:/# curl http://localhost:80
  <html>
  <head><title>502 Bad Gateway</title></head>
  ...
```

To help us, docker-compose set up a network when we ran docker-compose up. It also added all of the containers in the docker-compose.yml to the network. A DNS makes sure we can find the other container. The containers are each given two names: the service name and the container name.

Since we are inside the container, we can also test the DNS! Let's curl the service name (app) in port 3000

```html
root@374f9e62bfa8:/# curl http://app:3000
  <!DOCTYPE html>
  <html lang="en">
    <head>
    ...
    <meta
      name="description"
      content="Web site created using create-react-app"
    />
    ...
```

That is it! Let's replace the proxy_pass address in nginx.conf with that one.

If you are still encountering 503, make sure that the create-react-app has been built first. You can read the logs output from the docker-compose up.

</div>

<div class="tasks">

### Exercises 12.17. - 12.19.

#### Exercise 12.17: Setup Nginx in front of todo-front

We are going to move the nginx in front of both todo-frontend and todo-backend. Let's start by creating a new docker-compose file <i>todo-app/docker-compose.dev.yml</i> and <i>todo-app/nginx.conf</i>.

```bash
todo-app
├── todo-frontend
├── todo-backend
├── nginx.conf // highlight-line
└── docker-compose.dev.yml // highlight-line
```

Add nginx and todo-frontend built with <i>todo-app/todo-frontend/dev.Dockerfile</i> into the docker-compose.dev.yml.

![](../../images/12/ex_12_16_nginx_front.png)

#### Exercise 12.18: Setup Nginx in front of todo-back

Add the todo-backend to the development <i>todo-app/docker-compose.dev.yml</i> in development mode.

Add a new location to the <i>nginx.conf</i> so that requests to /api are proxied to the backend. Something like this should do the trick:

```conf
  server {
    listen 80;

    # Requests starting with root (/) are handled
    location / {
      # The following 3 lines are required for the hot loading to work (websocket).
      proxy_http_version 1.1;
      proxy_set_header Upgrade $http_upgrade;
      proxy_set_header Connection 'upgrade';
      
      # Requests are directed to http://localhost:3000
      proxy_pass http://localhost:3000;
    }

    # Requests starting with /api are handled
    location /api {
      ...
    }
  }
```

The *proxy\_pass* directive has an interesting feature with a trailing slash. As we are using the path _/api_ for location but the backend application only answers in paths _/_ or _/todos_ we will want the _/api_ to be removed from the request. In other words, even though the browser will send a GET request to _/api/todos/1_ we want the Nginx to proxy the request to _/todos/1_. Do this by adding a trailing slash _/_ to the URL at the end of *proxy\_pass*.

This is a [common issue](https://serverfault.com/questions/562756/how-to-remove-the-path-with-an-nginx-proxy-pass)

![](../../images/12/nginx_trailing_slash_stackoverflow.png)

This illustrates what we are looking for and may be helpful if you are having trouble:

![](../../images/12/ex_12_17_nginx_back.png)

#### Exercise 12.19: Connect todo-front to todo-back

> In this exercise, submit the entire development environment, including both express and react applications, Dockerfiles and docker-compose.yml.

Make sure that the todo-front works with todo-back. It will require changes to the *REACT\_APP\_BACKEND\_URL* environmental variable.

If you already got this working during a previous exercise you may skip this.

Make sure that the development environment is now fully functionat, that is
- all features of the todo app wod
- you can edit the source files <i>and</i> the changes take effect through hot reload in case of frontend and by reloading the app in case of backend

</div>

<div class="content">

### Tools for Production

Containers are fun tools to use in development, but the best use case for them is in the production environment. There are many more powerful tools than docker-compose to run containers in production.

Heavy weight container orchestration tools like [Kubernetes](https://kubernetes.io/) allow us to manage containers on a completely new level. Theese tools hide away the physical machines and allows us, the developers, to worry less about the infrastructure.

If you are interested in learning more in-depth about containers come to the [DevOps with Docker](https://devopswithdocker.com) course and you can find more about Kubernetes in the advanced 5 credit [DevOps with Kubernetes](https://devopswithkubernetes.com) course. You should now have the skills to complete both of them!

</div>

<div class="tasks">

<<<<<<< HEAD
### Exercises 12.19.-12.21.

#### Exercise 12.19:
=======
### Exercises 12.20.
>>>>>>> c24e0df7

#### Exercise 12.20:

Create a production <i>todo-app/docker-compose.yml</i> with all of the services, Nginx, todo-backend, todo-frontend, MongoDB and Redis. Use the Dockerfiles instead of <i>dev.Dockerfiles</i> and make sure to start the applications in production mode.

Please use the following structure for this exercise:

```bash
todo-app
├── todo-frontend
├── todo-backend
├── nginx.conf
├── docker-compose.dev.yml
└── docker-compose.yml // highlight-line
```

#### Exercise 12.20:

Do a simillar containerized development environment to one of <i>your own</i> full stack apps that you have created during the course or at your freetime. You should structure the app to submission repository as follows:

```console
└── my-app
    ├── frontend
    |    └── dev.Dockerfile
    ├── backend
    |    └── dev.Dockerfile
    └── docker-compose.dev.yml
```

#### Exercise 12.21:

Do a simillar containerized development environment to one of <i>your own</i> full stack apps that you have created during the course or at your freetime. 

Finish this part by creating a contanerized <i>production setup</i> to your own full stack app.
Structure the app to submission repository as follows:

```console
└── my-app
    ├── frontend
    |    ├── dev.Dockerfile
    |    └── Dockerfile
    ├── backend
    |    └── dev.Dockerfile
    |    └── Dockerfile
    ├── docker-compose.dev.yml
    └── docker-compose.yml
```

This was the last exercise in this section. It's time to push your code to GitHub and mark all of your finished exercises to the [exercise submission system](https://studies.cs.helsinki.fi/stats).

</div><|MERGE_RESOLUTION|>--- conflicted
+++ resolved
@@ -552,14 +552,7 @@
 
 <div class="tasks">
 
-<<<<<<< HEAD
-### Exercises 12.19.-12.21.
-
-#### Exercise 12.19:
-=======
-### Exercises 12.20.
->>>>>>> c24e0df7
-
+### Exercises 12.20.-12.22.
 #### Exercise 12.20:
 
 Create a production <i>todo-app/docker-compose.yml</i> with all of the services, Nginx, todo-backend, todo-frontend, MongoDB and Redis. Use the Dockerfiles instead of <i>dev.Dockerfiles</i> and make sure to start the applications in production mode.
@@ -575,7 +568,7 @@
 └── docker-compose.yml // highlight-line
 ```
 
-#### Exercise 12.20:
+#### Exercise 12.21:
 
 Do a simillar containerized development environment to one of <i>your own</i> full stack apps that you have created during the course or at your freetime. You should structure the app to submission repository as follows:
 
@@ -588,7 +581,7 @@
     └── docker-compose.dev.yml
 ```
 
-#### Exercise 12.21:
+#### Exercise 12.22:
 
 Do a simillar containerized development environment to one of <i>your own</i> full stack apps that you have created during the course or at your freetime. 
 
